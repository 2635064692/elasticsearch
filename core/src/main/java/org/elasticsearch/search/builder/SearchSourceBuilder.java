--- conflicted
+++ resolved
@@ -900,11 +900,7 @@
                         sorts.add(xContentBuilder.bytes());
                     }
                 } else if (context.parseFieldMatcher().match(currentFieldName, RESCORE_FIELD)) {
-<<<<<<< HEAD
                     rescoreBuilders = new ArrayList<>();
-=======
-                    List<RescoreBuilder<?>> rescoreBuilders = new ArrayList<>();
->>>>>>> 7b5ed21d
                     while ((token = parser.nextToken()) != XContentParser.Token.END_ARRAY) {
                         rescoreBuilders.add(RescoreBuilder.parseFromXContent(context));
                     }
@@ -919,13 +915,9 @@
                         }
                     }
                 } else if (context.parseFieldMatcher().match(currentFieldName, _SOURCE_FIELD)) {
-<<<<<<< HEAD
                     fetchSourceContext = FetchSourceContext.parse(parser, context);
-=======
-                    builder.fetchSourceContext = FetchSourceContext.parse(parser, context);
                 } else if (context.parseFieldMatcher().match(currentFieldName, SEARCH_AFTER)) {
-                    builder.searchAfterBuilder = SearchAfterBuilder.PROTOTYPE.fromXContent(parser, context.parseFieldMatcher());
->>>>>>> 7b5ed21d
+                    searchAfterBuilder = SearchAfterBuilder.PROTOTYPE.fromXContent(parser, context.parseFieldMatcher());
                 } else {
                     throw new ParsingException(parser.getTokenLocation(), "Unknown key for a " + token + " in [" + currentFieldName + "].",
                             parser.getTokenLocation());
