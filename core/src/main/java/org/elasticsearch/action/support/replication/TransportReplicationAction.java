--- conflicted
+++ resolved
@@ -402,11 +402,7 @@
         protected void doRun() throws Exception {
             setPhase(task, "replica");
             assert request.shardId() != null : "request shardId must be set";
-<<<<<<< HEAD
-            try (Releasable ignored = getIndexShardOperationsCounterOnReplica(request.shardId(), request.primaryTerm)) {
-=======
-            try (Releasable ignored = getIndexShardReferenceOnReplica(request.shardId())) {
->>>>>>> b5aee207
+            try (Releasable ignored = getIndexShardReferenceOnReplica(request.shardId(), request.primaryTerm())) {
                 shardOperationOnReplica(request);
                 if (logger.isTraceEnabled()) {
                     logger.trace("action [{}] completed on shard [{}] for request [{}]", transportReplicaAction, request.shardId(), request);
@@ -678,16 +674,10 @@
                 finishBecauseUnavailable(shardId, writeConsistencyFailure);
                 return;
             }
-<<<<<<< HEAD
-            final ReplicationPhase replicationPhase;
-            try {
-                indexShardReference = getIndexShardOperationsCounterOnPrimary(shardId);
-=======
             // closed in finishAsFailed(e) in the case of error
             indexShardReference = getIndexShardReferenceOnPrimary(shardId);
             if (indexShardReference.isRelocated() == false) {
                 // execute locally
->>>>>>> b5aee207
                 Tuple<Response, ReplicaRequest> primaryResponse = shardOperationOnPrimary(state.metaData(), request);
                 primaryResponse.v2().primaryTerm(indexShardReference.opPrimaryTerm());
                 if (logger.isTraceEnabled()) {
@@ -791,18 +781,6 @@
         }
     }
 
-<<<<<<< HEAD
-    protected IndexShardReference getIndexShardOperationsCounterOnReplica(ShardId shardId, long opPrimaryTerm) {
-        IndexService indexService = indicesService.indexServiceSafe(shardId.index().getName());
-        IndexShard indexShard = indexService.getShard(shardId.id());
-        return new IndexShardReferenceImpl(indexShard, opPrimaryTerm);
-    }
-
-    protected IndexShardReference getIndexShardOperationsCounterOnPrimary(ShardId shardId) {
-        IndexService indexService = indicesService.indexServiceSafe(shardId.index().getName());
-        IndexShard indexShard = indexService.getShard(shardId.id());
-        return new IndexShardReferenceImpl(indexShard);
-=======
     /**
      * returns a new reference to {@link IndexShard} to perform a primary operation. Released after performing primary operation locally
      * and replication of the operation to all replica shards is completed / failed (see {@link ReplicationPhase}).
@@ -810,18 +788,17 @@
     protected IndexShardReference getIndexShardReferenceOnPrimary(ShardId shardId) {
         IndexService indexService = indicesService.indexServiceSafe(shardId.getIndex());
         IndexShard indexShard = indexService.getShard(shardId.id());
-        return new IndexShardReferenceImpl(indexShard, true);
+        return IndexShardReferenceImpl.createOnPrimary(indexShard);
     }
 
     /**
      * returns a new reference to {@link IndexShard} on a node that the request is replicated to. The reference is closed as soon as
      * replication is completed on the node.
      */
-    protected IndexShardReference getIndexShardReferenceOnReplica(ShardId shardId) {
+    protected IndexShardReference getIndexShardReferenceOnReplica(ShardId shardId, long primaryTerm) {
         IndexService indexService = indicesService.indexServiceSafe(shardId.getIndex());
         IndexShard indexShard = indexService.getShard(shardId.id());
-        return new IndexShardReferenceImpl(indexShard, false);
->>>>>>> b5aee207
+        return IndexShardReferenceImpl.createOnReplica(indexShard, primaryTerm);
     }
 
     /**
@@ -1065,13 +1042,10 @@
 
         private void doFinish() {
             if (finished.compareAndSet(false, true)) {
-<<<<<<< HEAD
                 if (logger.isTraceEnabled()) {
                     logger.trace("finished replicating action [{}], request [{}]", actionName, replicaRequest);
                 }
-=======
                 setPhase(task, "finished");
->>>>>>> b5aee207
                 Releasables.close(indexShardReference);
                 final ReplicationResponse.ShardInfo.Failure[] failuresArray;
                 if (!shardReplicaFailures.isEmpty()) {
@@ -1111,33 +1085,11 @@
     }
 
     interface IndexShardReference extends Releasable {
-<<<<<<< HEAD
-
-        /** returns the primary term of the current opration */
-        long opPrimaryTerm();
-    }
-
-    static class IndexShardReferenceImpl implements IndexShardReference {
-
-        final private IndexShard counter;
-        private final AtomicBoolean closed = new AtomicBoolean();
-        private final long opPrimaryTerm;
-
-        IndexShardReferenceImpl(IndexShard counter) {
-            // this enforces primary terms, if we're lagging an exception will be thrown.
-            this. opPrimaryTerm = counter.incrementOperationCounterOnPrimary();
-            this.counter = counter;
-        }
-
-        IndexShardReferenceImpl(IndexShard counter, long opPrimaryTerm) {
-            // this enforces primary terms, if we're lagging an exception will be thrown.
-            counter.incrementOperationCounterOnReplica(opPrimaryTerm);
-            this.opPrimaryTerm = opPrimaryTerm;
-            this.counter = counter;
-=======
         boolean isRelocated();
         void failShard(String reason, @Nullable Throwable e);
         ShardRouting routingEntry();
+        /** returns the primary term of the current opration */
+        long opPrimaryTerm();
     }
 
     static final class IndexShardReferenceImpl implements IndexShardReference {
@@ -1145,14 +1097,21 @@
         private final IndexShard indexShard;
         private final Releasable operationLock;
 
-        IndexShardReferenceImpl(IndexShard indexShard, boolean primaryAction) {
+        private IndexShardReferenceImpl(IndexShard indexShard, long primaryTerm) {
             this.indexShard = indexShard;
-            if (primaryAction) {
+            if (primaryTerm < 0) {
                 operationLock = indexShard.acquirePrimaryOperationLock();
             } else {
-                operationLock = indexShard.acquireReplicaOperationLock();
-            }
->>>>>>> b5aee207
+                operationLock = indexShard.acquireReplicaOperationLock(primaryTerm);
+            }
+        }
+
+        static IndexShardReferenceImpl createOnPrimary(IndexShard indexShard) {
+            return new IndexShardReferenceImpl(indexShard, -1);
+        }
+
+        static IndexShardReferenceImpl createOnReplica(IndexShard indexShard, long primaryTerm) {
+            return new IndexShardReferenceImpl(indexShard, primaryTerm);
         }
 
         @Override
@@ -1177,7 +1136,7 @@
 
         @Override
         public long opPrimaryTerm() {
-            return opPrimaryTerm;
+            return routingEntry().primaryTerm();
         }
     }
 
