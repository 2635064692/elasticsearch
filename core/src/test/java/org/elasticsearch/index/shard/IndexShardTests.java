/*
 * Licensed to Elasticsearch under one or more contributor
 * license agreements. See the NOTICE file distributed with
 * this work for additional information regarding copyright
 * ownership. Elasticsearch licenses this file to you under
 * the Apache License, Version 2.0 (the "License"); you may
 * not use this file except in compliance with the License.
 * You may obtain a copy of the License at
 *
 *    http://www.apache.org/licenses/LICENSE-2.0
 *
 * Unless required by applicable law or agreed to in writing,
 * software distributed under the License is distributed on an
 * "AS IS" BASIS, WITHOUT WARRANTIES OR CONDITIONS OF ANY
 * KIND, either express or implied.  See the License for the
 * specific language governing permissions and limitations
 * under the License.
 */
package org.elasticsearch.index.shard;

import org.apache.lucene.document.Field;
import org.apache.lucene.document.NumericDocValuesField;
import org.apache.lucene.index.CorruptIndexException;
import org.apache.lucene.index.DirectoryReader;
import org.apache.lucene.index.IndexCommit;
import org.apache.lucene.index.Term;
import org.apache.lucene.search.IndexSearcher;
import org.apache.lucene.search.TermQuery;
import org.apache.lucene.search.TopDocs;
import org.apache.lucene.store.IOContext;
import org.apache.lucene.store.LockObtainFailedException;
import org.apache.lucene.util.Constants;
import org.apache.lucene.util.IOUtils;
import org.elasticsearch.ExceptionsHelper;
import org.elasticsearch.Version;
import org.elasticsearch.action.admin.indices.flush.FlushRequest;
import org.elasticsearch.action.admin.indices.stats.CommonStats;
import org.elasticsearch.action.admin.indices.stats.CommonStatsFlags;
import org.elasticsearch.action.admin.indices.stats.IndexStats;
import org.elasticsearch.action.admin.indices.stats.ShardStats;
import org.elasticsearch.action.index.IndexRequest;
import org.elasticsearch.action.index.TransportIndexAction;
import org.elasticsearch.action.search.SearchResponse;
import org.elasticsearch.action.support.IndicesOptions;
import org.elasticsearch.cluster.ClusterInfoService;
import org.elasticsearch.cluster.ClusterState;
import org.elasticsearch.cluster.InternalClusterInfoService;
import org.elasticsearch.cluster.metadata.IndexMetaData;
import org.elasticsearch.cluster.metadata.SnapshotId;
import org.elasticsearch.cluster.node.DiscoveryNode;
import org.elasticsearch.cluster.routing.AllocationId;
import org.elasticsearch.cluster.routing.RestoreSource;
import org.elasticsearch.cluster.routing.ShardRouting;
import org.elasticsearch.cluster.routing.ShardRoutingHelper;
import org.elasticsearch.cluster.routing.ShardRoutingState;
import org.elasticsearch.cluster.routing.TestShardRouting;
import org.elasticsearch.cluster.routing.UnassignedInfo;
import org.elasticsearch.cluster.service.ClusterService;
import org.elasticsearch.common.bytes.BytesArray;
import org.elasticsearch.common.bytes.BytesReference;
import org.elasticsearch.common.io.stream.BytesStreamOutput;
import org.elasticsearch.common.io.stream.StreamInput;
import org.elasticsearch.common.lease.Releasable;
import org.elasticsearch.common.lease.Releasables;
import org.elasticsearch.common.logging.ESLogger;
import org.elasticsearch.common.settings.Settings;
import org.elasticsearch.common.transport.DummyTransportAddress;
import org.elasticsearch.common.unit.ByteSizeUnit;
import org.elasticsearch.common.unit.ByteSizeValue;
import org.elasticsearch.common.xcontent.XContentBuilder;
import org.elasticsearch.common.xcontent.XContentFactory;
import org.elasticsearch.env.Environment;
import org.elasticsearch.env.NodeEnvironment;
import org.elasticsearch.env.ShardLock;
import org.elasticsearch.index.Index;
import org.elasticsearch.index.IndexService;
import org.elasticsearch.index.IndexSettings;
import org.elasticsearch.index.engine.Engine;
import org.elasticsearch.index.engine.EngineException;
import org.elasticsearch.index.fielddata.FieldDataStats;
import org.elasticsearch.index.fielddata.IndexFieldData;
import org.elasticsearch.index.flush.FlushStats;
import org.elasticsearch.index.mapper.MappedFieldType;
import org.elasticsearch.index.mapper.Mapping;
import org.elasticsearch.index.mapper.ParseContext;
import org.elasticsearch.index.mapper.ParsedDocument;
import org.elasticsearch.index.mapper.Uid;
import org.elasticsearch.index.mapper.internal.UidFieldMapper;
import org.elasticsearch.index.snapshots.IndexShardRepository;
import org.elasticsearch.index.snapshots.IndexShardSnapshotStatus;
import org.elasticsearch.index.store.Store;
import org.elasticsearch.index.translog.Translog;
import org.elasticsearch.indices.IndicesService;
import org.elasticsearch.indices.recovery.RecoveryState;
import org.elasticsearch.plugins.Plugin;
import org.elasticsearch.test.DummyShardLock;
import org.elasticsearch.test.ESSingleNodeTestCase;
import org.elasticsearch.test.FieldMaskingReader;
import org.elasticsearch.test.IndexSettingsModule;
import org.elasticsearch.test.InternalSettingsPlugin;
import org.elasticsearch.test.VersionUtils;

import java.io.IOException;
import java.nio.file.Files;
import java.nio.file.Path;
import java.nio.file.StandardCopyOption;
import java.util.ArrayList;
import java.util.Arrays;
import java.util.Collection;
import java.util.Collections;
import java.util.HashSet;
import java.util.List;
import java.util.Set;
import java.util.concurrent.BrokenBarrierException;
import java.util.concurrent.CountDownLatch;
import java.util.concurrent.CyclicBarrier;
import java.util.concurrent.ExecutionException;
import java.util.concurrent.atomic.AtomicBoolean;
import java.util.concurrent.atomic.AtomicInteger;
import java.util.concurrent.atomic.AtomicReference;

import static java.util.Collections.emptyMap;
import static java.util.Collections.emptySet;
import static org.elasticsearch.cluster.metadata.IndexMetaData.SETTING_NUMBER_OF_REPLICAS;
import static org.elasticsearch.cluster.metadata.IndexMetaData.SETTING_NUMBER_OF_SHARDS;
import static org.elasticsearch.cluster.metadata.IndexMetaData.SETTING_VERSION_CREATED;
import static org.elasticsearch.common.lucene.Lucene.cleanLuceneIndex;
import static org.elasticsearch.common.xcontent.ToXContent.EMPTY_PARAMS;
import static org.elasticsearch.common.xcontent.XContentFactory.jsonBuilder;
import static org.elasticsearch.index.query.QueryBuilders.matchAllQuery;
import static org.elasticsearch.test.hamcrest.ElasticsearchAssertions.assertAcked;
import static org.elasticsearch.test.hamcrest.ElasticsearchAssertions.assertHitCount;
import static org.elasticsearch.test.hamcrest.ElasticsearchAssertions.assertNoFailures;
import static org.elasticsearch.test.hamcrest.ElasticsearchAssertions.assertSearchHits;
import static org.hamcrest.Matchers.containsString;
import static org.hamcrest.Matchers.equalTo;
import static org.hamcrest.Matchers.greaterThan;

/**
 * Simple unit-test IndexShard related operations.
 */
public class IndexShardTests extends ESSingleNodeTestCase {

    @Override
    protected Collection<Class<? extends Plugin>> getPlugins() {
        return pluginList(InternalSettingsPlugin.class);
    }

    public void testWriteShardState() throws Exception {
        try (NodeEnvironment env = newNodeEnvironment()) {
            ShardId id = new ShardId("foo", "fooUUID", 1);
            long version = between(1, Integer.MAX_VALUE / 2);
            boolean primary = randomBoolean();
            AllocationId allocationId = randomBoolean() ? null : randomAllocationId();
            ShardStateMetaData state1 = new ShardStateMetaData(version, primary, "fooUUID", allocationId);
            write(state1, env.availableShardPaths(id));
            ShardStateMetaData shardStateMetaData = load(logger, env.availableShardPaths(id));
            assertEquals(shardStateMetaData, state1);

            ShardStateMetaData state2 = new ShardStateMetaData(version, primary, "fooUUID", allocationId);
            write(state2, env.availableShardPaths(id));
            shardStateMetaData = load(logger, env.availableShardPaths(id));
            assertEquals(shardStateMetaData, state1);

            ShardStateMetaData state3 = new ShardStateMetaData(version + 1, primary, "fooUUID", allocationId);
            write(state3, env.availableShardPaths(id));
            shardStateMetaData = load(logger, env.availableShardPaths(id));
            assertEquals(shardStateMetaData, state3);
            assertEquals("fooUUID", state3.indexUUID);
        }
    }

    public void testLockTryingToDelete() throws Exception {
        createIndex("test");
        ensureGreen();
        NodeEnvironment env = getInstanceFromNode(NodeEnvironment.class);

        ClusterService cs = getInstanceFromNode(ClusterService.class);
        final Index index = cs.state().metaData().index("test").getIndex();
        Path[] shardPaths = env.availableShardPaths(new ShardId(index, 0));
        logger.info("--> paths: [{}]", (Object) shardPaths);
        // Should not be able to acquire the lock because it's already open
        try {
            NodeEnvironment.acquireFSLockForPaths(IndexSettingsModule.newIndexSettings("test", Settings.EMPTY), shardPaths);
            fail("should not have been able to acquire the lock");
        } catch (LockObtainFailedException e) {
            assertTrue("msg: " + e.getMessage(), e.getMessage().contains("unable to acquire write.lock"));
        }
        // Test without the regular shard lock to assume we can acquire it
        // (worst case, meaning that the shard lock could be acquired and
        // we're green to delete the shard's directory)
        ShardLock sLock = new DummyShardLock(new ShardId(index, 0));
        try {
            env.deleteShardDirectoryUnderLock(sLock, IndexSettingsModule.newIndexSettings("test", Settings.EMPTY));
            fail("should not have been able to delete the directory");
        } catch (LockObtainFailedException e) {
            assertTrue("msg: " + e.getMessage(), e.getMessage().contains("unable to acquire write.lock"));
        }
    }

    public void testPersistenceStateMetadataPersistence() throws Exception {
        createIndex("test");
        ensureGreen();
        IndicesService indicesService = getInstanceFromNode(IndicesService.class);
        NodeEnvironment env = getInstanceFromNode(NodeEnvironment.class);
        IndexService test = indicesService.indexService(resolveIndex("test"));
        IndexShard shard = test.getShardOrNull(0);
        ShardStateMetaData shardStateMetaData = load(logger, env.availableShardPaths(shard.shardId));
        assertEquals(getShardStateMetadata(shard), shardStateMetaData);
        ShardRouting routing = shard.shardRouting;
        shard.updateRoutingEntry(routing, true);

        shardStateMetaData = load(logger, env.availableShardPaths(shard.shardId));
        assertEquals(shardStateMetaData, getShardStateMetadata(shard));
        assertEquals(shardStateMetaData, new ShardStateMetaData(routing.primary(), shard.indexSettings().getUUID(), routing.allocationId()));

        // check that we don't write shard state metadata if persist == false
        ShardRouting updatedRouting = shard.shardRouting;
        updatedRouting = TestShardRouting.relocate(shard.shardRouting, "some node", 42L);
        shard.updateRoutingEntry(updatedRouting, false);
        shardStateMetaData = load(logger, env.availableShardPaths(shard.shardId));
        assertFalse("shard state persisted despite of persist=false", shardStateMetaData.equals(getShardStateMetadata(shard)));
        assertEquals("shard state persisted despite of persist=false", shardStateMetaData, new ShardStateMetaData(routing.primary(), shard.indexSettings().getUUID(), routing.allocationId()));

        // check that we write shard state metadata if persist == true
        shard.updateRoutingEntry(routing, false); // move back state in IndexShard
        routing = updatedRouting;
        shard.updateRoutingEntry(routing, true);
        shardStateMetaData = load(logger, env.availableShardPaths(shard.shardId));
        assertEquals(shardStateMetaData, getShardStateMetadata(shard));
        assertEquals(shardStateMetaData, new ShardStateMetaData(routing.primary(), shard.indexSettings().getUUID(), routing.allocationId()));
    }

    public void testFailShard() throws Exception {
        createIndex("test");
        ensureGreen();
        IndicesService indicesService = getInstanceFromNode(IndicesService.class);
        NodeEnvironment env = getInstanceFromNode(NodeEnvironment.class);
        IndexService test = indicesService.indexService(resolveIndex("test"));
        IndexShard shard = test.getShardOrNull(0);
        // fail shard
        shard.failShard("test shard fail", new CorruptIndexException("", ""));
        // check state file still exists
        ShardStateMetaData shardStateMetaData = load(logger, env.availableShardPaths(shard.shardId));
        assertEquals(shardStateMetaData, getShardStateMetadata(shard));
        ShardPath shardPath = ShardPath.loadShardPath(logger, env, shard.shardId(), test.getIndexSettings());
        assertNotNull(shardPath);
        // but index can't be opened for a failed shard
        assertThat("store index should be corrupted", Store.canOpenIndex(logger, shardPath.resolveIndex(), shard.shardId()), equalTo(false));
    }

    ShardStateMetaData getShardStateMetadata(IndexShard shard) {
        ShardRouting shardRouting = shard.routingEntry();
        if (shardRouting == null) {
            return null;
        } else {
            return new ShardStateMetaData(shardRouting.primary(), shard.indexSettings().getUUID(), shardRouting.allocationId());
        }
    }

    private AllocationId randomAllocationId() {
        AllocationId allocationId = AllocationId.newInitializing();
        if (randomBoolean()) {
            allocationId = AllocationId.newRelocation(allocationId);
        }
        return allocationId;
    }

    public void testShardStateMetaHashCodeEquals() {
        AllocationId allocationId = randomBoolean() ? null : randomAllocationId();
        ShardStateMetaData meta = new ShardStateMetaData(randomLong(), randomBoolean(), randomRealisticUnicodeOfCodepointLengthBetween(1, 10), allocationId);

        assertEquals(meta, new ShardStateMetaData(meta.legacyVersion, meta.primary, meta.indexUUID, meta.allocationId));
        assertEquals(meta.hashCode(), new ShardStateMetaData(meta.legacyVersion, meta.primary, meta.indexUUID, meta.allocationId).hashCode());

        assertFalse(meta.equals(new ShardStateMetaData(meta.legacyVersion, !meta.primary, meta.indexUUID, meta.allocationId)));
        assertFalse(meta.equals(new ShardStateMetaData(meta.legacyVersion + 1, meta.primary, meta.indexUUID, meta.allocationId)));
        assertFalse(meta.equals(new ShardStateMetaData(meta.legacyVersion, !meta.primary, meta.indexUUID + "foo", meta.allocationId)));
        assertFalse(meta.equals(new ShardStateMetaData(meta.legacyVersion, !meta.primary, meta.indexUUID + "foo", randomAllocationId())));
        Set<Integer> hashCodes = new HashSet<>();
        for (int i = 0; i < 30; i++) { // just a sanity check that we impl hashcode
            allocationId = randomBoolean() ? null : randomAllocationId();
            meta = new ShardStateMetaData(randomLong(), randomBoolean(), randomRealisticUnicodeOfCodepointLengthBetween(1, 10), allocationId);
            hashCodes.add(meta.hashCode());
        }
        assertTrue("more than one unique hashcode expected but got: " + hashCodes.size(), hashCodes.size() > 1);

    }

    public void testDeleteIndexPreventsNewOperations() throws InterruptedException, ExecutionException, IOException {
        assertAcked(client().admin().indices().prepareCreate("test").setSettings(Settings.builder().put("index.number_of_shards", 1).put("index.number_of_replicas", 0)).get());
        ensureGreen("test");
        IndicesService indicesService = getInstanceFromNode(IndicesService.class);
        IndexService indexService = indicesService.indexServiceSafe(resolveIndex("test"));
        IndexShard indexShard = indexService.getShardOrNull(0);
        client().admin().indices().prepareDelete("test").get();
        assertThat(indexShard.getActiveOperationsCount(), equalTo(0));
        try {
            indexShard.acquirePrimaryOperationLock();
            fail("we should not be able to increment anymore");
        } catch (IndexShardClosedException e) {
            // expected
        }
        try {
            indexShard.acquireReplicaOperationLock(indexShard.getPrimaryTerm());
            fail("we should not be able to increment anymore");
        } catch (IndexShardClosedException e) {
            // expected
        }
    }

    public void testOperationLocksOnPrimaryShards() throws InterruptedException, ExecutionException, IOException {
        assertAcked(client().admin().indices().prepareCreate("test").setSettings(Settings.builder().put("index.number_of_shards", 1).put("index.number_of_replicas", 0)).get());
        ensureGreen("test");
        IndicesService indicesService = getInstanceFromNode(IndicesService.class);
        IndexService indexService = indicesService.indexServiceSafe(resolveIndex("test"));
        IndexShard indexShard = indexService.getShardOrNull(0);
        long primaryTerm = indexShard.getPrimaryTerm();

        ShardRouting temp = indexShard.routingEntry();
        final ShardRouting newPrimaryShardRouting;
        if (randomBoolean()) {
            // relocation target
            newPrimaryShardRouting = TestShardRouting.newShardRouting(temp.shardId(), temp.currentNodeId(), "other node",
                true, ShardRoutingState.INITIALIZING, AllocationId.newRelocation(temp.allocationId()));
        } else if (randomBoolean()) {
            // simulate promotion
            ShardRouting newReplicaShardRouting = TestShardRouting.newShardRouting(temp.shardId(), temp.currentNodeId(), null,
                false, ShardRoutingState.STARTED, temp.allocationId());
            indexShard.updateRoutingEntry(newReplicaShardRouting, false);
            primaryTerm = primaryTerm + 1;
            indexShard.updatePrimaryTerm(primaryTerm);
            newPrimaryShardRouting = TestShardRouting.newShardRouting(temp.shardId(), temp.currentNodeId(), null,
                true, ShardRoutingState.STARTED, temp.allocationId());
        } else {
            newPrimaryShardRouting = temp;
        }
        indexShard.updateRoutingEntry(newPrimaryShardRouting, false);

        assertEquals(0, indexShard.getActiveOperationsCount());
        if (newPrimaryShardRouting.isRelocationTarget() == false) {
            try {
                indexShard.acquireReplicaOperationLock(primaryTerm);
                fail("shard shouldn't accept operations as replica");
            } catch (IllegalStateException ignored) {

            }
        }
        Releasable operation1 = indexShard.acquirePrimaryOperationLock();
        assertEquals(1, indexShard.getActiveOperationsCount());
        Releasable operation2 = indexShard.acquirePrimaryOperationLock();
        assertEquals(2, indexShard.getActiveOperationsCount());

        Releasables.close(operation1, operation2);
        assertEquals(0, indexShard.getActiveOperationsCount());
    }

    public void testOperationLocksOnReplicaShards() throws InterruptedException, ExecutionException, IOException {
        assertAcked(client().admin().indices().prepareCreate("test").setSettings(Settings.builder().put("index.number_of_shards", 1).put("index.number_of_replicas", 0)).get());
        ensureGreen("test");
        IndicesService indicesService = getInstanceFromNode(IndicesService.class);
        IndexService indexService = indicesService.indexServiceSafe(resolveIndex("test"));
        IndexShard indexShard = indexService.getShardOrNull(0);
        long primaryTerm = indexShard.getPrimaryTerm();

        // ugly hack to allow the shard to operated as a replica
        final ShardRouting temp = indexShard.routingEntry();
        final ShardRouting newShardRouting;
        switch (randomInt(2)) {
            case 0:
                // started replica
                newShardRouting = TestShardRouting.newShardRouting(temp.shardId(), temp.currentNodeId(), null,
                    false, ShardRoutingState.STARTED, AllocationId.newRelocation(temp.allocationId()));

                indexShard.updateRoutingEntry(newShardRouting, false);
                break;
            case 1:
                // initializing replica / primary
                final boolean relocating = randomBoolean();
                newShardRouting = TestShardRouting.newShardRouting(temp.shardId(), temp.currentNodeId(),
                    relocating ? "sourceNode" : null,
                    relocating ? randomBoolean() : false,
                    ShardRoutingState.INITIALIZING,
                    relocating ? AllocationId.newRelocation(temp.allocationId()) : temp.allocationId());
                indexShard.updateRoutingEntry(newShardRouting, false);
                break;
            case 2:
                // relocation source
                newShardRouting = TestShardRouting.newShardRouting(temp.shardId(), temp.currentNodeId(), "otherNode",
                    false, ShardRoutingState.RELOCATING, AllocationId.newRelocation(temp.allocationId()));
                indexShard.updateRoutingEntry(newShardRouting, false);
                indexShard.relocated("test");
                break;
            default:
                throw new UnsupportedOperationException("get your numbers straight");

        }
        logger.info("updated shard routing to {}", newShardRouting);

        assertEquals(0, indexShard.getActiveOperationsCount());
        if (newShardRouting.primary() == false) {
            try {
                indexShard.acquirePrimaryOperationLock();
                fail("shard shouldn't accept primary ops");
            } catch (IllegalStateException ignored) {

            }
        }

        Releasable operation1 = indexShard.acquireReplicaOperationLock(primaryTerm);
        assertEquals(1, indexShard.getActiveOperationsCount());
        Releasable operation2 = indexShard.acquireReplicaOperationLock(primaryTerm);
        assertEquals(2, indexShard.getActiveOperationsCount());

        try {
            indexShard.acquireReplicaOperationLock(primaryTerm - 1);
            fail("you can not increment the operation counter with an older primary term");
        } catch (IllegalArgumentException e) {
            assertThat(e.getMessage(), containsString("operation term"));
            assertThat(e.getMessage(), containsString("too old"));
        }

        // but you can increment with a newer one..
        indexShard.acquireReplicaOperationLock(primaryTerm + 1 + randomInt(20)).close();
        Releasables.close(operation1, operation2);
        assertEquals(0, indexShard.getActiveOperationsCount());
    }

    public void testMarkAsInactiveTriggersSyncedFlush() throws Exception {
        assertAcked(client().admin().indices().prepareCreate("test")
            .setSettings(SETTING_NUMBER_OF_SHARDS, 1, SETTING_NUMBER_OF_REPLICAS, 0));
        client().prepareIndex("test", "test").setSource("{}").get();
        ensureGreen("test");
        IndicesService indicesService = getInstanceFromNode(IndicesService.class);
        indicesService.indexService(resolveIndex("test")).getShardOrNull(0).checkIdle(0);
        assertBusy(() -> {
                IndexStats indexStats = client().admin().indices().prepareStats("test").clear().get().getIndex("test");
                assertNotNull(indexStats.getShards()[0].getCommitStats().getUserData().get(Engine.SYNC_COMMIT_ID));
                indicesService.indexService(resolveIndex("test")).getShardOrNull(0).checkIdle(0);
            }
        );
        IndexStats indexStats = client().admin().indices().prepareStats("test").get().getIndex("test");
        assertNotNull(indexStats.getShards()[0].getCommitStats().getUserData().get(Engine.SYNC_COMMIT_ID));
    }

    public static ShardStateMetaData load(ESLogger logger, Path... shardPaths) throws IOException {
        return ShardStateMetaData.FORMAT.loadLatestState(logger, shardPaths);
    }

    public static void write(ShardStateMetaData shardStateMetaData,
                             Path... shardPaths) throws IOException {
        ShardStateMetaData.FORMAT.write(shardStateMetaData, shardStateMetaData.legacyVersion, shardPaths);
    }

    public void testDurableFlagHasEffect() {
        createIndex("test");
        ensureGreen();
        client().prepareIndex("test", "bar", "1").setSource("{}").get();
        IndicesService indicesService = getInstanceFromNode(IndicesService.class);
        IndexService test = indicesService.indexService(resolveIndex("test"));
        IndexShard shard = test.getShardOrNull(0);
        setDurability(shard, Translog.Durability.REQUEST);
        assertFalse(shard.getEngine().getTranslog().syncNeeded());
        setDurability(shard, Translog.Durability.ASYNC);
        client().prepareIndex("test", "bar", "2").setSource("{}").get();
        assertTrue(shard.getEngine().getTranslog().syncNeeded());
        setDurability(shard, Translog.Durability.REQUEST);
        client().prepareDelete("test", "bar", "1").get();
        assertFalse(shard.getEngine().getTranslog().syncNeeded());

        setDurability(shard, Translog.Durability.ASYNC);
        client().prepareDelete("test", "bar", "2").get();
        assertTrue(shard.getEngine().getTranslog().syncNeeded());
        setDurability(shard, Translog.Durability.REQUEST);
        assertNoFailures(client().prepareBulk()
            .add(client().prepareIndex("test", "bar", "3").setSource("{}"))
            .add(client().prepareDelete("test", "bar", "1")).get());
        assertFalse(shard.getEngine().getTranslog().syncNeeded());

        setDurability(shard, Translog.Durability.ASYNC);
        assertNoFailures(client().prepareBulk()
            .add(client().prepareIndex("test", "bar", "4").setSource("{}"))
            .add(client().prepareDelete("test", "bar", "3")).get());
        setDurability(shard, Translog.Durability.REQUEST);
        assertTrue(shard.getEngine().getTranslog().syncNeeded());
    }

    private void setDurability(IndexShard shard, Translog.Durability durability) {
        client().admin().indices().prepareUpdateSettings(shard.shardId.getIndexName()).setSettings(Settings.builder().put(IndexSettings.INDEX_TRANSLOG_DURABILITY_SETTING.getKey(), durability.name()).build()).get();
        assertEquals(durability, shard.getTranslogDurability());
    }

    public void testMinimumCompatVersion() {
        Version versionCreated = VersionUtils.randomVersion(random());
        assertAcked(client().admin().indices().prepareCreate("test")
            .setSettings(SETTING_NUMBER_OF_SHARDS, 1, SETTING_NUMBER_OF_REPLICAS, 0, SETTING_VERSION_CREATED, versionCreated.id));
        client().prepareIndex("test", "test").setSource("{}").get();
        ensureGreen("test");
        IndicesService indicesService = getInstanceFromNode(IndicesService.class);
        IndexShard test = indicesService.indexService(resolveIndex("test")).getShardOrNull(0);
        assertEquals(versionCreated.luceneVersion, test.minimumCompatibleVersion());
        client().prepareIndex("test", "test").setSource("{}").get();
        assertEquals(versionCreated.luceneVersion, test.minimumCompatibleVersion());
        test.getEngine().flush();
        assertEquals(Version.CURRENT.luceneVersion, test.minimumCompatibleVersion());
    }

    public void testUpdatePriority() {
        assertAcked(client().admin().indices().prepareCreate("test")
            .setSettings(IndexMetaData.SETTING_PRIORITY, 200));
        IndexService indexService = getInstanceFromNode(IndicesService.class).indexService(resolveIndex("test"));
        assertEquals(200, indexService.getIndexSettings().getSettings().getAsInt(IndexMetaData.SETTING_PRIORITY, 0).intValue());
        client().admin().indices().prepareUpdateSettings("test").setSettings(Settings.builder().put(IndexMetaData.SETTING_PRIORITY, 400).build()).get();
        assertEquals(400, indexService.getIndexSettings().getSettings().getAsInt(IndexMetaData.SETTING_PRIORITY, 0).intValue());
    }

    public void testRecoverIntoLeftover() throws IOException {
        createIndex("test");
        ensureGreen("test");
        client().prepareIndex("test", "bar", "1").setSource("{}").setRefresh(true).get();
        client().admin().indices().prepareFlush("test").get();
        SearchResponse response = client().prepareSearch("test").get();
        assertHitCount(response, 1L);
        IndicesService indicesService = getInstanceFromNode(IndicesService.class);
        IndexService test = indicesService.indexService(resolveIndex("test"));
        IndexShard shard = test.getShardOrNull(0);
        ShardPath shardPath = shard.shardPath();
        Path dataPath = shardPath.getDataPath();
        client().admin().indices().prepareClose("test").get();
        Path tempDir = createTempDir();
        Files.move(dataPath, tempDir.resolve("test"));
        client().admin().indices().prepareDelete("test").get();
        Files.createDirectories(dataPath.getParent());
        Files.move(tempDir.resolve("test"), dataPath);
        createIndex("test");
        ensureGreen("test");
        response = client().prepareSearch("test").get();
        assertHitCount(response, 0L);
    }

    public void testIndexDirIsDeletedWhenShardRemoved() throws Exception {
        Environment env = getInstanceFromNode(Environment.class);
        Path idxPath = env.sharedDataFile().resolve(randomAsciiOfLength(10));
        logger.info("--> idxPath: [{}]", idxPath);
        Settings idxSettings = Settings.builder()
            .put(IndexMetaData.SETTING_DATA_PATH, idxPath)
            .build();
        createIndex("test", idxSettings);
        ensureGreen("test");
        client().prepareIndex("test", "bar", "1").setSource("{}").setRefresh(true).get();
        SearchResponse response = client().prepareSearch("test").get();
        assertHitCount(response, 1L);
        client().admin().indices().prepareDelete("test").get();
        assertPathHasBeenCleared(idxPath);
    }

    public void testExpectedShardSizeIsPresent() throws InterruptedException {
        assertAcked(client().admin().indices().prepareCreate("test")
            .setSettings(SETTING_NUMBER_OF_SHARDS, 1, SETTING_NUMBER_OF_REPLICAS, 0));
        for (int i = 0; i < 50; i++) {
            client().prepareIndex("test", "test").setSource("{}").get();
        }
        ensureGreen("test");
        InternalClusterInfoService clusterInfoService = (InternalClusterInfoService) getInstanceFromNode(ClusterInfoService.class);
        clusterInfoService.refresh();
        ClusterState state = getInstanceFromNode(ClusterService.class).state();
        Long test = clusterInfoService.getClusterInfo().getShardSize(state.getRoutingTable().index("test").getShards().get(0).primaryShard());
        assertNotNull(test);
        assertTrue(test > 0);
    }

    public void testIndexCanChangeCustomDataPath() throws Exception {
        Environment env = getInstanceFromNode(Environment.class);
        Path idxPath = env.sharedDataFile().resolve(randomAsciiOfLength(10));
        final String INDEX = "idx";
        Path startDir = idxPath.resolve("start-" + randomAsciiOfLength(10));
        Path endDir = idxPath.resolve("end-" + randomAsciiOfLength(10));
        logger.info("--> start dir: [{}]", startDir.toAbsolutePath().toString());
        logger.info("-->   end dir: [{}]", endDir.toAbsolutePath().toString());
        // temp dirs are automatically created, but the end dir is what
        // startDir is going to be renamed as, so it needs to be deleted
        // otherwise we get all sorts of errors about the directory
        // already existing
        IOUtils.rm(endDir);

        Settings sb = Settings.builder()
            .put(IndexMetaData.SETTING_DATA_PATH, startDir.toAbsolutePath().toString())
            .build();
        Settings sb2 = Settings.builder()
            .put(IndexMetaData.SETTING_DATA_PATH, endDir.toAbsolutePath().toString())
            .build();

        logger.info("--> creating an index with data_path [{}]", startDir.toAbsolutePath().toString());
        createIndex(INDEX, sb);
        ensureGreen(INDEX);
        client().prepareIndex(INDEX, "bar", "1").setSource("{}").setRefresh(true).get();

        SearchResponse resp = client().prepareSearch(INDEX).setQuery(matchAllQuery()).get();
        assertThat("found the hit", resp.getHits().getTotalHits(), equalTo(1L));

        logger.info("--> closing the index [{}]", INDEX);
        client().admin().indices().prepareClose(INDEX).get();
        logger.info("--> index closed, re-opening...");
        client().admin().indices().prepareOpen(INDEX).get();
        logger.info("--> index re-opened");
        ensureGreen(INDEX);

        resp = client().prepareSearch(INDEX).setQuery(matchAllQuery()).get();
        assertThat("found the hit", resp.getHits().getTotalHits(), equalTo(1L));

        // Now, try closing and changing the settings

        logger.info("--> closing the index [{}]", INDEX);
        client().admin().indices().prepareClose(INDEX).get();

        logger.info("--> moving data on disk [{}] to [{}]", startDir.getFileName(), endDir.getFileName());
        assert Files.exists(endDir) == false : "end directory should not exist!";
        Files.move(startDir, endDir, StandardCopyOption.REPLACE_EXISTING);

        logger.info("--> updating settings...");
        client().admin().indices().prepareUpdateSettings(INDEX)
            .setSettings(sb2)
            .setIndicesOptions(IndicesOptions.fromOptions(true, false, true, true))
            .get();

        assert Files.exists(startDir) == false : "start dir shouldn't exist";

        logger.info("--> settings updated and files moved, re-opening index");
        client().admin().indices().prepareOpen(INDEX).get();
        logger.info("--> index re-opened");
        ensureGreen(INDEX);

        resp = client().prepareSearch(INDEX).setQuery(matchAllQuery()).get();
        assertThat("found the hit", resp.getHits().getTotalHits(), equalTo(1L));

        assertAcked(client().admin().indices().prepareDelete(INDEX));
        assertPathHasBeenCleared(startDir.toAbsolutePath().toString());
        assertPathHasBeenCleared(endDir.toAbsolutePath().toString());
    }

    public void testShardStats() throws IOException {
        createIndex("test");
        ensureGreen();
        IndicesService indicesService = getInstanceFromNode(IndicesService.class);
        IndexService test = indicesService.indexService(resolveIndex("test"));
        IndexShard shard = test.getShardOrNull(0);
<<<<<<< HEAD
        ShardStats stats = new ShardStats(shard.routingEntry(), shard.shardPath(),
            new CommonStats(indicesService.getIndicesQueryCache(), test.cache().getPercolatorQueryCache(), shard,
                new CommonStatsFlags()),
            shard.commitStats(), shard.seqNoStats());
=======
        ShardStats stats = new ShardStats(shard.routingEntry(), shard.shardPath(), new CommonStats(indicesService.getIndicesQueryCache(), shard, new CommonStatsFlags()), shard.commitStats());
>>>>>>> cec4b9a7
        assertEquals(shard.shardPath().getRootDataPath().toString(), stats.getDataPath());
        assertEquals(shard.shardPath().getRootStatePath().toString(), stats.getStatePath());
        assertEquals(shard.shardPath().isCustomDataPath(), stats.isCustomDataPath());

        if (randomBoolean() || true) { // try to serialize it to ensure values survive the serialization
            BytesStreamOutput out = new BytesStreamOutput();
            stats.writeTo(out);
            StreamInput in = StreamInput.wrap(out.bytes());
            stats = ShardStats.readShardStats(in);
        }
        XContentBuilder builder = XContentFactory.jsonBuilder();
        builder.startObject();
        stats.toXContent(builder, EMPTY_PARAMS);
        builder.endObject();
        String xContent = builder.string();
        StringBuilder expectedSubSequence = new StringBuilder("\"shard_path\":{\"state_path\":\"");
        expectedSubSequence.append(shard.shardPath().getRootStatePath().toString());
        expectedSubSequence.append("\",\"data_path\":\"");
        expectedSubSequence.append(shard.shardPath().getRootDataPath().toString());
        expectedSubSequence.append("\",\"is_custom_data_path\":").append(shard.shardPath().isCustomDataPath()).append("}");
        assumeFalse("Some path weirdness on windows", Constants.WINDOWS);
        assertTrue(xContent.contains(expectedSubSequence));
    }

    private ParsedDocument testParsedDocument(String uid, String id, String type, String routing, long timestamp, long ttl, ParseContext.Document document, BytesReference source, Mapping mappingUpdate) {
        Field uidField = new Field("_uid", uid, UidFieldMapper.Defaults.FIELD_TYPE);
        Field versionField = new NumericDocValuesField("_version", 0);
        Field seqNoField = new NumericDocValuesField("_seq_no", 0);
        document.add(uidField);
        document.add(versionField);
        return new ParsedDocument(versionField, seqNoField, id, type, routing, timestamp, ttl, Arrays.asList(document), source, mappingUpdate);
    }

    public void testIndexingOperationsListeners() throws IOException {
        createIndex("test_iol");
        ensureGreen();
        client().prepareIndex("test_iol", "test", "0").setSource("{\"foo\" : \"bar\"}").setRefresh(true).get();
        IndicesService indicesService = getInstanceFromNode(IndicesService.class);
        IndexService test = indicesService.indexService(resolveIndex("test_iol"));
        IndexShard shard = test.getShardOrNull(0);
        AtomicInteger preIndex = new AtomicInteger();
        AtomicInteger postIndexCreate = new AtomicInteger();
        AtomicInteger postIndexUpdate = new AtomicInteger();
        AtomicInteger postIndexException = new AtomicInteger();
        AtomicInteger preDelete = new AtomicInteger();
        AtomicInteger postDelete = new AtomicInteger();
        AtomicInteger postDeleteException = new AtomicInteger();
        shard.close("simon says", true);
        shard = reinitWithWrapper(test, shard, null, new IndexingOperationListener() {
            @Override
            public Engine.Index preIndex(Engine.Index operation) {
                preIndex.incrementAndGet();
                return operation;
            }

            @Override
            public void postIndex(Engine.Index index, boolean created) {
                if(created) {
                    postIndexCreate.incrementAndGet();
                } else {
                    postIndexUpdate.incrementAndGet();
                }
            }

            @Override
            public void postIndex(Engine.Index index, Throwable ex) {
                postIndexException.incrementAndGet();
            }

            @Override
            public Engine.Delete preDelete(Engine.Delete delete) {
                preDelete.incrementAndGet();
                return delete;
            }

            @Override
            public void postDelete(Engine.Delete delete) {
                postDelete.incrementAndGet();
            }

            @Override
            public void postDelete(Engine.Delete delete, Throwable ex) {
                postDeleteException.incrementAndGet();

            }
        });

        ParsedDocument doc = testParsedDocument("1", "1", "test", null, -1, -1, new ParseContext.Document(), new BytesArray(new byte[]{1}), null);
        Engine.Index index = new Engine.Index(new Term("_uid", "1"), doc);
        shard.index(index);
        assertEquals(1, preIndex.get());
        assertEquals(1, postIndexCreate.get());
        assertEquals(0, postIndexUpdate.get());
        assertEquals(0, postIndexException.get());
        assertEquals(0, preDelete.get());
        assertEquals(0, postDelete.get());
        assertEquals(0, postDeleteException.get());

        shard.index(index);
        assertEquals(2, preIndex.get());
        assertEquals(1, postIndexCreate.get());
        assertEquals(1, postIndexUpdate.get());
        assertEquals(0, postIndexException.get());
        assertEquals(0, preDelete.get());
        assertEquals(0, postDelete.get());
        assertEquals(0, postDeleteException.get());

        Engine.Delete delete = new Engine.Delete("test", "1", new Term("_uid", "1"));
        shard.delete(delete);

        assertEquals(2, preIndex.get());
        assertEquals(1, postIndexCreate.get());
        assertEquals(1, postIndexUpdate.get());
        assertEquals(0, postIndexException.get());
        assertEquals(1, preDelete.get());
        assertEquals(1, postDelete.get());
        assertEquals(0, postDeleteException.get());

        shard.close("Unexpected close", true);
        shard.state = IndexShardState.STARTED; // It will generate exception

        try {
            shard.index(index);
            fail();
        } catch (IllegalIndexShardStateException e) {

        }

        assertEquals(2, preIndex.get());
        assertEquals(1, postIndexCreate.get());
        assertEquals(1, postIndexUpdate.get());
        assertEquals(0, postIndexException.get());
        assertEquals(1, preDelete.get());
        assertEquals(1, postDelete.get());
        assertEquals(0, postDeleteException.get());
        try {
            shard.delete(delete);
            fail();
        } catch (IllegalIndexShardStateException e) {

        }

        assertEquals(2, preIndex.get());
        assertEquals(1, postIndexCreate.get());
        assertEquals(1, postIndexUpdate.get());
        assertEquals(0, postIndexException.get());
        assertEquals(1, preDelete.get());
        assertEquals(1, postDelete.get());
        assertEquals(0, postDeleteException.get());
    }

    public void testMaybeFlush() throws Exception {
        createIndex("test", Settings.builder().put(IndexSettings.INDEX_TRANSLOG_DURABILITY_SETTING.getKey(), Translog.Durability.REQUEST).build());
        ensureGreen();
        IndicesService indicesService = getInstanceFromNode(IndicesService.class);
        IndexService test = indicesService.indexService(resolveIndex("test"));
        IndexShard shard = test.getShardOrNull(0);
        assertFalse(shard.shouldFlush());
        client().admin().indices().prepareUpdateSettings("test").setSettings(Settings.builder().put(IndexSettings.INDEX_TRANSLOG_FLUSH_THRESHOLD_SIZE_SETTING.getKey(), new ByteSizeValue(133 /* size of the operation + header&footer*/, ByteSizeUnit.BYTES)).build()).get();
        client().prepareIndex("test", "test", "0").setSource("{}").setRefresh(randomBoolean()).get();
        assertFalse(shard.shouldFlush());
        ParsedDocument doc = testParsedDocument("1", "1", "test", null, -1, -1, new ParseContext.Document(), new BytesArray(new byte[]{1}), null);
        Engine.Index index = new Engine.Index(new Term("_uid", "1"), doc);
        shard.index(index);
        assertTrue(shard.shouldFlush());
        assertEquals(2, shard.getEngine().getTranslog().totalOperations());
        client().prepareIndex("test", "test", "2").setSource("{}").setRefresh(randomBoolean()).get();
        assertBusy(() -> { // this is async
            assertFalse(shard.shouldFlush());
        });
        assertEquals(0, shard.getEngine().getTranslog().totalOperations());
        shard.getEngine().getTranslog().sync();
        long size = shard.getEngine().getTranslog().sizeInBytes();
        logger.info("--> current translog size: [{}] num_ops [{}] generation [{}]", shard.getEngine().getTranslog().sizeInBytes(), shard.getEngine().getTranslog().totalOperations(), shard.getEngine().getTranslog().getGeneration());
        client().admin().indices().prepareUpdateSettings("test").setSettings(Settings.builder().put(IndexSettings.INDEX_TRANSLOG_FLUSH_THRESHOLD_SIZE_SETTING.getKey(), new ByteSizeValue(size, ByteSizeUnit.BYTES))
            .build()).get();
        client().prepareDelete("test", "test", "2").get();
        logger.info("--> translog size after delete: [{}] num_ops [{}] generation [{}]", shard.getEngine().getTranslog().sizeInBytes(), shard.getEngine().getTranslog().totalOperations(), shard.getEngine().getTranslog().getGeneration());
        assertBusy(() -> { // this is async
            logger.info("--> translog size on iter  : [{}] num_ops [{}] generation [{}]", shard.getEngine().getTranslog().sizeInBytes(), shard.getEngine().getTranslog().totalOperations(), shard.getEngine().getTranslog().getGeneration());
            assertFalse(shard.shouldFlush());
        });
        assertEquals(0, shard.getEngine().getTranslog().totalOperations());
    }

    public void testStressMaybeFlush() throws Exception {
        createIndex("test");
        ensureGreen();
        IndicesService indicesService = getInstanceFromNode(IndicesService.class);
        IndexService test = indicesService.indexService(resolveIndex("test"));
        final IndexShard shard = test.getShardOrNull(0);
        assertFalse(shard.shouldFlush());
        client().admin().indices().prepareUpdateSettings("test").setSettings(Settings.builder().put(IndexSettings.INDEX_TRANSLOG_FLUSH_THRESHOLD_SIZE_SETTING.getKey(), new ByteSizeValue(133/* size of the operation + header&footer*/, ByteSizeUnit.BYTES)).build()).get();
        client().prepareIndex("test", "test", "0").setSource("{}").setRefresh(randomBoolean()).get();
        assertFalse(shard.shouldFlush());
        final AtomicBoolean running = new AtomicBoolean(true);
        final int numThreads = randomIntBetween(2, 4);
        Thread[] threads = new Thread[numThreads];
        CyclicBarrier barrier = new CyclicBarrier(numThreads + 1);
        for (int i = 0; i < threads.length; i++) {
            threads[i] = new Thread() {
                @Override
                public void run() {
                    try {
                        barrier.await();
                    } catch (InterruptedException | BrokenBarrierException e) {
                        throw new RuntimeException(e);
                    }
                    while (running.get()) {
                        shard.maybeFlush();
                    }
                }
            };
            threads[i].start();
        }
        barrier.await();
        FlushStats flushStats = shard.flushStats();
        long total = flushStats.getTotal();
        client().prepareIndex("test", "test", "1").setSource("{}").get();
        assertBusy(() -> {
            assertEquals(total + 1, shard.flushStats().getTotal());
        });
        running.set(false);
        for (int i = 0; i < threads.length; i++) {
            threads[i].join();
        }
        assertEquals(total + 1, shard.flushStats().getTotal());
    }

    public void testLockingBeforeAndAfterRelocated() throws Exception {
        assertAcked(client().admin().indices().prepareCreate("test").setSettings(
            Settings.builder().put("index.number_of_shards", 1).put("index.number_of_replicas", 0)
        ).get());
        ensureGreen();
        IndicesService indicesService = getInstanceFromNode(IndicesService.class);
        IndexService test = indicesService.indexService(resolveIndex("test"));
        final IndexShard shard = test.getShardOrNull(0);
        CountDownLatch latch = new CountDownLatch(1);
        Thread recoveryThread = new Thread(() -> {
            latch.countDown();
            shard.relocated("simulated recovery");
        });

        try (Releasable ignored = shard.acquirePrimaryOperationLock()) {
            // start finalization of recovery
            recoveryThread.start();
            latch.await();
            // recovery can only be finalized after we release the current primaryOperationLock
            assertThat(shard.state(), equalTo(IndexShardState.STARTED));
        }
        // recovery can be now finalized
        recoveryThread.join();
        assertThat(shard.state(), equalTo(IndexShardState.RELOCATED));
        try (Releasable ignored = shard.acquirePrimaryOperationLock()) {
            // lock can again be acquired
            assertThat(shard.state(), equalTo(IndexShardState.RELOCATED));
        }
    }

    public void testStressRelocated() throws Exception {
        assertAcked(client().admin().indices().prepareCreate("test").setSettings(
            Settings.builder().put("index.number_of_shards", 1).put("index.number_of_replicas", 0)
        ).get());
        ensureGreen();
        IndicesService indicesService = getInstanceFromNode(IndicesService.class);
        IndexService test = indicesService.indexService(resolveIndex("test"));
        final IndexShard shard = test.getShardOrNull(0);
        final int numThreads = randomIntBetween(2, 4);
        Thread[] indexThreads = new Thread[numThreads];
        CountDownLatch allPrimaryOperationLocksAcquired = new CountDownLatch(numThreads);
        CyclicBarrier barrier = new CyclicBarrier(numThreads + 1);
        for (int i = 0; i < indexThreads.length; i++) {
            indexThreads[i] = new Thread() {
                @Override
                public void run() {
                    try (Releasable operationLock = shard.acquirePrimaryOperationLock()) {
                        allPrimaryOperationLocksAcquired.countDown();
                        barrier.await();
                    } catch (InterruptedException | BrokenBarrierException e) {
                        throw new RuntimeException(e);
                    }
                }
            };
            indexThreads[i].start();
        }
        AtomicBoolean relocated = new AtomicBoolean();
        final Thread recoveryThread = new Thread(() -> {
            shard.relocated("simulated recovery");
            relocated.set(true);
        });
        // ensure we wait for all primary operation locks to be acquired
        allPrimaryOperationLocksAcquired.await();
        // start recovery thread
        recoveryThread.start();
        assertThat(relocated.get(), equalTo(false));
        assertThat(shard.getActiveOperationsCount(), greaterThan(0));
        // ensure we only transition to RELOCATED state after pending operations completed
        assertThat(shard.state(), equalTo(IndexShardState.STARTED));
        // complete pending operations
        barrier.await();
        // complete recovery/relocation
        recoveryThread.join();
        // ensure relocated successfully once pending operations are done
        assertThat(relocated.get(), equalTo(true));
        assertThat(shard.state(), equalTo(IndexShardState.RELOCATED));
        assertThat(shard.getActiveOperationsCount(), equalTo(0));

        for (Thread indexThread : indexThreads) {
            indexThread.join();
        }
    }

    public void testRecoverFromStore() throws IOException {
        createIndex("test");
        ensureGreen();
        IndicesService indicesService = getInstanceFromNode(IndicesService.class);
        IndexService test = indicesService.indexService(resolveIndex("test"));
        final IndexShard shard = test.getShardOrNull(0);
        int translogOps = 1;
        client().prepareIndex("test", "test", "0").setSource("{}").setRefresh(randomBoolean()).get();
        if (randomBoolean()) {
            client().admin().indices().prepareFlush().get();
            translogOps = 0;
        }
        ShardRouting routing = shard.routingEntry();
        test.removeShard(0, "b/c simon says so");
        routing = ShardRoutingHelper.reinit(routing);
        IndexShard newShard = test.createShard(routing);
        newShard.updateRoutingEntry(routing, false);
        DiscoveryNode localNode = new DiscoveryNode("foo", DummyTransportAddress.INSTANCE, emptyMap(), emptySet(), Version.CURRENT);
        newShard.markAsRecovering("store", new RecoveryState(newShard.shardId(), routing.primary(), RecoveryState.Type.STORE, localNode, localNode));
        assertTrue(newShard.recoverFromStore(localNode));
        assertEquals(translogOps, newShard.recoveryState().getTranslog().recoveredOperations());
        assertEquals(translogOps, newShard.recoveryState().getTranslog().totalOperations());
        assertEquals(translogOps, newShard.recoveryState().getTranslog().totalOperationsOnStart());
        assertEquals(100.0f, newShard.recoveryState().getTranslog().recoveredPercent(), 0.01f);
        newShard.updateRoutingEntry(routing.moveToStarted(), true);
        SearchResponse response = client().prepareSearch().get();
        assertHitCount(response, 1);
    }

    public void testRecoverFromCleanStore() throws IOException {
        createIndex("test");
        ensureGreen();
        IndicesService indicesService = getInstanceFromNode(IndicesService.class);
        IndexService test = indicesService.indexService(resolveIndex("test"));
        final IndexShard shard = test.getShardOrNull(0);
        client().prepareIndex("test", "test", "0").setSource("{}").setRefresh(randomBoolean()).get();
        if (randomBoolean()) {
            client().admin().indices().prepareFlush().get();
        }
        ShardRouting routing = shard.routingEntry();
        test.removeShard(0, "b/c simon says so");
        routing = ShardRoutingHelper.reinit(routing, UnassignedInfo.Reason.INDEX_CREATED);
        IndexShard newShard = test.createShard(routing);
        newShard.updateRoutingEntry(routing, false);
        DiscoveryNode localNode = new DiscoveryNode("foo", DummyTransportAddress.INSTANCE, emptyMap(), emptySet(), Version.CURRENT);
        newShard.markAsRecovering("store", new RecoveryState(newShard.shardId(), routing.primary(), RecoveryState.Type.STORE, localNode,
            localNode));
        assertTrue(newShard.recoverFromStore(localNode));
        assertEquals(0, newShard.recoveryState().getTranslog().recoveredOperations());
        assertEquals(0, newShard.recoveryState().getTranslog().totalOperations());
        assertEquals(0, newShard.recoveryState().getTranslog().totalOperationsOnStart());
        assertEquals(100.0f, newShard.recoveryState().getTranslog().recoveredPercent(), 0.01f);
        newShard.updateRoutingEntry(getInitializingShardRouting(routing).moveToStarted(), true);
        SearchResponse response = client().prepareSearch().get();
        assertHitCount(response, 0);
    }

    public void testFailIfIndexNotPresentInRecoverFromStore() throws Exception {
        createIndex("test");
        ensureGreen();
        IndicesService indicesService = getInstanceFromNode(IndicesService.class);
        DiscoveryNode localNode = new DiscoveryNode("foo", DummyTransportAddress.INSTANCE, emptyMap(), emptySet(), Version.CURRENT);
        IndexService test = indicesService.indexService(resolveIndex("test"));
        final IndexShard shard = test.getShardOrNull(0);

        client().prepareIndex("test", "test", "0").setSource("{}").setRefresh(randomBoolean()).get();
        if (randomBoolean()) {
            client().admin().indices().prepareFlush().get();
        }
        final ShardRouting origRouting = shard.routingEntry();
        ShardRouting routing = origRouting;
        Store store = shard.store();
        store.incRef();
        test.removeShard(0, "b/c simon says so");
        cleanLuceneIndex(store.directory());
        store.decRef();
        routing = ShardRoutingHelper.reinit(routing);
        IndexShard newShard = test.createShard(routing);
        newShard.updateRoutingEntry(routing, false);
        newShard.markAsRecovering("store", new RecoveryState(newShard.shardId(), routing.primary(), RecoveryState.Type.STORE, localNode, localNode));
        try {
            newShard.recoverFromStore(localNode);
            fail("index not there!");
        } catch (IndexShardRecoveryException ex) {
            assertTrue(ex.getMessage().contains("failed to fetch index version after copying it over"));
        }

        routing = ShardRoutingHelper.moveToUnassigned(routing, new UnassignedInfo(UnassignedInfo.Reason.INDEX_CREATED, "because I say so"));
        routing = ShardRoutingHelper.initialize(routing, origRouting.currentNodeId());
        assertTrue("it's already recovering, we should ignore new ones", newShard.ignoreRecoveryAttempt());
        try {
            newShard.markAsRecovering("store", new RecoveryState(newShard.shardId(), routing.primary(), RecoveryState.Type.STORE, localNode, localNode));
            fail("we are already recovering, can't mark again");
        } catch (IllegalIndexShardStateException e) {
            // OK!
        }
        test.removeShard(0, "I broken it");
        newShard = test.createShard(routing);
        newShard.updateRoutingEntry(routing, false);
        newShard.markAsRecovering("store", new RecoveryState(newShard.shardId(), routing.primary(), RecoveryState.Type.STORE, localNode, localNode));
        assertTrue("recover even if there is nothing to recover", newShard.recoverFromStore(localNode));

        newShard.updateRoutingEntry(getInitializingShardRouting(routing).moveToStarted(), true);
        SearchResponse response = client().prepareSearch().get();
        assertHitCount(response, 0);
        // we can't issue this request through a client because of the inconsistencies we created with the cluster state
        // doing it directly instead
        IndexRequest request = client().prepareIndex("test", "test", "0").setSource("{}").request();
        request.process(null, false, "test");
        TransportIndexAction.executeIndexRequestOnPrimary(request, newShard, null);
        newShard.refresh("test");
        assertHitCount(client().prepareSearch().get(), 1);
    }

    public void testRecoveryFailsAfterMovingToRelocatedState() throws InterruptedException, IOException {
        createIndex("test");
        ensureGreen();
        IndicesService indicesService = getInstanceFromNode(IndicesService.class);
        IndexService test = indicesService.indexService(resolveIndex("test"));
        final IndexShard shard = test.getShardOrNull(0);
        ShardRouting origRouting = shard.routingEntry();
        assertThat(shard.state(), equalTo(IndexShardState.STARTED));
        ShardRouting inRecoveryRouting = ShardRoutingHelper.relocate(origRouting, "some_node");
        shard.updateRoutingEntry(inRecoveryRouting, true);
        shard.relocated("simulate mark as relocated");
        assertThat(shard.state(), equalTo(IndexShardState.RELOCATED));
        try {
            shard.updateRoutingEntry(origRouting, true);
            fail("Expected IndexShardRelocatedException");
        } catch (IndexShardRelocatedException expected) {
        }
    }

    public void testRestoreShard() throws IOException {
        createIndex("test");
        createIndex("test_target");
        ensureGreen();
        IndicesService indicesService = getInstanceFromNode(IndicesService.class);
        IndexService test = indicesService.indexService(resolveIndex("test"));
        IndexService test_target = indicesService.indexService(resolveIndex("test_target"));
        final IndexShard test_shard = test.getShardOrNull(0);

        client().prepareIndex("test", "test", "0").setSource("{}").setRefresh(randomBoolean()).get();
        client().prepareIndex("test_target", "test", "1").setSource("{}").setRefresh(true).get();
        assertHitCount(client().prepareSearch("test_target").get(), 1);
        assertSearchHits(client().prepareSearch("test_target").get(), "1");
        client().admin().indices().prepareFlush("test").get(); // only flush test
        final ShardRouting origRouting = test_target.getShardOrNull(0).routingEntry();
        ShardRouting routing = ShardRoutingHelper.reinit(origRouting);
        routing = ShardRoutingHelper.newWithRestoreSource(routing, new RestoreSource(new SnapshotId("foo", "bar"), Version.CURRENT, "test"));
        test_target.removeShard(0, "just do it man!");
        final IndexShard test_target_shard = test_target.createShard(routing);
        Store sourceStore = test_shard.store();
        Store targetStore = test_target_shard.store();

        test_target_shard.updateRoutingEntry(routing, false);
        DiscoveryNode localNode = new DiscoveryNode("foo", DummyTransportAddress.INSTANCE, emptyMap(), emptySet(), Version.CURRENT);
        test_target_shard.markAsRecovering("store", new RecoveryState(routing.shardId(), routing.primary(), RecoveryState.Type.SNAPSHOT, routing.restoreSource(), localNode));
        assertTrue(test_target_shard.restoreFromRepository(new IndexShardRepository() {
            @Override
            public void snapshot(SnapshotId snapshotId, ShardId shardId, IndexCommit snapshotIndexCommit, IndexShardSnapshotStatus snapshotStatus) {
            }

            @Override
            public void restore(SnapshotId snapshotId, Version version, ShardId shardId, ShardId snapshotShardId, RecoveryState recoveryState) {
                try {
                    cleanLuceneIndex(targetStore.directory());
                    for (String file : sourceStore.directory().listAll()) {
                        if (file.equals("write.lock") || file.startsWith("extra")) {
                            continue;
                        }
                        targetStore.directory().copyFrom(sourceStore.directory(), file, file, IOContext.DEFAULT);
                    }
                } catch (Exception ex) {
                    throw new RuntimeException(ex);
                }
            }

            @Override
            public IndexShardSnapshotStatus snapshotStatus(SnapshotId snapshotId, Version version, ShardId shardId) {
                return null;
            }

            @Override
            public void verify(String verificationToken) {
            }
        }, localNode));

        test_target_shard.updateRoutingEntry(routing.moveToStarted(), true);
        assertHitCount(client().prepareSearch("test_target").get(), 1);
        assertSearchHits(client().prepareSearch("test_target").get(), "0");
    }

    public void testSearcherWrapperIsUsed() throws IOException {
        createIndex("test");
        ensureGreen();
        IndicesService indicesService = getInstanceFromNode(IndicesService.class);
        IndexService indexService = indicesService.indexService(resolveIndex("test"));
        IndexShard shard = indexService.getShardOrNull(0);
        client().prepareIndex("test", "test", "0").setSource("{\"foo\" : \"bar\"}").setRefresh(true).get();
        client().prepareIndex("test", "test", "1").setSource("{\"foobar\" : \"bar\"}").setRefresh(true).get();

        Engine.GetResult getResult = shard.get(new Engine.Get(false, new Term(UidFieldMapper.NAME, Uid.createUid("test", "1"))));
        assertTrue(getResult.exists());
        assertNotNull(getResult.searcher());
        getResult.release();
        try (Engine.Searcher searcher = shard.acquireSearcher("test")) {
            TopDocs search = searcher.searcher().search(new TermQuery(new Term("foo", "bar")), 10);
            assertEquals(search.totalHits, 1);
            search = searcher.searcher().search(new TermQuery(new Term("foobar", "bar")), 10);
            assertEquals(search.totalHits, 1);
        }
        IndexSearcherWrapper wrapper = new IndexSearcherWrapper() {
            @Override
            public DirectoryReader wrap(DirectoryReader reader) throws IOException {
                return new FieldMaskingReader("foo", reader);
            }

            @Override
            public IndexSearcher wrap(IndexSearcher searcher) throws EngineException {
                return searcher;
            }
        };
        shard.close("simon says", true);
        IndexShard newShard = reinitWithWrapper(indexService, shard, wrapper);
        try {
            try (Engine.Searcher searcher = newShard.acquireSearcher("test")) {
                TopDocs search = searcher.searcher().search(new TermQuery(new Term("foo", "bar")), 10);
                assertEquals(search.totalHits, 0);
                search = searcher.searcher().search(new TermQuery(new Term("foobar", "bar")), 10);
                assertEquals(search.totalHits, 1);
            }
            getResult = newShard.get(new Engine.Get(false, new Term(UidFieldMapper.NAME, Uid.createUid("test", "1"))));
            assertTrue(getResult.exists());
            assertNotNull(getResult.searcher()); // make sure get uses the wrapped reader
            assertTrue(getResult.searcher().reader() instanceof FieldMaskingReader);
            getResult.release();
        } finally {
            newShard.close("just do it", randomBoolean());
        }
    }

    public void testSearcherWrapperWorksWithGlobaOrdinals() throws IOException {
        createIndex("test");
        ensureGreen();
        IndicesService indicesService = getInstanceFromNode(IndicesService.class);
        IndexService indexService = indicesService.indexService(resolveIndex("test"));
        IndexShard shard = indexService.getShardOrNull(0);
        client().admin().indices().preparePutMapping("test").setType("test").setSource("foo", "type=text,fielddata=true").get();
        client().prepareIndex("test", "test", "0").setSource("{\"foo\" : \"bar\"}").setRefresh(true).get();
        client().prepareIndex("test", "test", "1").setSource("{\"foobar\" : \"bar\"}").setRefresh(true).get();

        IndexSearcherWrapper wrapper = new IndexSearcherWrapper() {
            @Override
            public DirectoryReader wrap(DirectoryReader reader) throws IOException {
                return new FieldMaskingReader("foo", reader);
            }

            @Override
            public IndexSearcher wrap(IndexSearcher searcher) throws EngineException {
                return searcher;
            }
        };

        shard.close("simon says", true);
        IndexShard newShard = reinitWithWrapper(indexService, shard, wrapper);
        try {
            // test global ordinals are evicted
            MappedFieldType foo = newShard.mapperService().fullName("foo");
            IndexFieldData.Global ifd = shard.indexFieldDataService().getForField(foo);
            FieldDataStats before = shard.fieldData().stats("foo");
            assertThat(before.getMemorySizeInBytes(), equalTo(0L));
            FieldDataStats after = null;
            try (Engine.Searcher searcher = newShard.acquireSearcher("test")) {
                assumeTrue("we have to have more than one segment", searcher.getDirectoryReader().leaves().size() > 1);
                ifd.loadGlobal(searcher.getDirectoryReader());
                after = shard.fieldData().stats("foo");
                assertEquals(after.getEvictions(), before.getEvictions());
                // If a field doesn't exist an empty IndexFieldData is returned and that isn't cached:
                assertThat(after.getMemorySizeInBytes(), equalTo(0L));
            }
            assertEquals(shard.fieldData().stats("foo").getEvictions(), before.getEvictions());
            assertEquals(shard.fieldData().stats("foo").getMemorySizeInBytes(), after.getMemorySizeInBytes());
            newShard.flush(new FlushRequest().force(true).waitIfOngoing(true));
            newShard.refresh("test");
            assertEquals(shard.fieldData().stats("foo").getMemorySizeInBytes(), before.getMemorySizeInBytes());
            assertEquals(shard.fieldData().stats("foo").getEvictions(), before.getEvictions());
        } finally {
            newShard.close("just do it", randomBoolean());
        }
    }

    public void testIndexingOperationListnenersIsInvokedOnRecovery() throws IOException {
        createIndex("test");
        ensureGreen();
        IndicesService indicesService = getInstanceFromNode(IndicesService.class);
        IndexService indexService = indicesService.indexService(resolveIndex("test"));
        IndexShard shard = indexService.getShardOrNull(0);
        client().prepareIndex("test", "test", "0").setSource("{\"foo\" : \"bar\"}").get();
        client().prepareDelete("test", "test", "0").get();
        client().prepareIndex("test", "test", "1").setSource("{\"foo\" : \"bar\"}").setRefresh(true).get();

        IndexSearcherWrapper wrapper = new IndexSearcherWrapper() {};
        shard.close("simon says", false);
        final AtomicInteger preIndex = new AtomicInteger();
        final AtomicInteger postIndex = new AtomicInteger();
        final AtomicInteger preDelete = new AtomicInteger();
        final AtomicInteger postDelete = new AtomicInteger();
        IndexingOperationListener listener = new IndexingOperationListener() {
            @Override
            public Engine.Index preIndex(Engine.Index operation) {
                preIndex.incrementAndGet();
                return operation;
            }

            @Override
            public void postIndex(Engine.Index index, boolean created) {
                postIndex.incrementAndGet();
            }

            @Override
            public Engine.Delete preDelete(Engine.Delete delete) {
                preDelete.incrementAndGet();
                return delete;
            }

            @Override
            public void postDelete(Engine.Delete delete) {
                postDelete.incrementAndGet();

            }
        };
        final IndexShard newShard = reinitWithWrapper(indexService, shard, wrapper, listener);
        try {
            IndexingStats indexingStats = newShard.indexingStats();
            // ensure we are not influencing the indexing stats
            assertEquals(0, indexingStats.getTotal().getDeleteCount());
            assertEquals(0, indexingStats.getTotal().getDeleteCurrent());
            assertEquals(0, indexingStats.getTotal().getIndexCount());
            assertEquals(0, indexingStats.getTotal().getIndexCurrent());
            assertEquals(0, indexingStats.getTotal().getIndexFailedCount());
            assertEquals(2, preIndex.get());
            assertEquals(2, postIndex.get());
            assertEquals(1, preDelete.get());
            assertEquals(1, postDelete.get());
        } finally {
            newShard.close("just do it", randomBoolean());
        }
    }

    public void testShardHasMemoryBufferOnTranslogRecover() throws Throwable {
        createIndex("test");
        ensureGreen();
        IndicesService indicesService = getInstanceFromNode(IndicesService.class);
        IndexService indexService = indicesService.indexService(resolveIndex("test"));
        IndexShard shard = indexService.getShardOrNull(0);
        client().prepareIndex("test", "test", "0").setSource("{\"foo\" : \"bar\"}").get();
        client().prepareDelete("test", "test", "0").get();
        client().prepareIndex("test", "test", "1").setSource("{\"foo\" : \"bar\"}").setRefresh(true).get();

        IndexSearcherWrapper wrapper = new IndexSearcherWrapper() {};
        shard.close("simon says", false);
        AtomicReference<IndexShard> shardRef = new AtomicReference<>();
        List<Throwable> failures = new ArrayList<>();
        IndexingOperationListener listener = new IndexingOperationListener() {

            @Override
            public void postIndex(Engine.Index index, boolean created) {
                try {
                    assertNotNull(shardRef.get());
                    // this is all IMC needs to do - check current memory and refresh
                    assertTrue(shardRef.get().getIndexBufferRAMBytesUsed() > 0);
                    shardRef.get().refresh("test");
                } catch (Throwable t) {
                    failures.add(t);
                    throw t;
                }
            }


            @Override
            public void postDelete(Engine.Delete delete) {
                try {
                    assertNotNull(shardRef.get());
                    // this is all IMC needs to do - check current memory and refresh
                    assertTrue(shardRef.get().getIndexBufferRAMBytesUsed() > 0);
                    shardRef.get().refresh("test");
                } catch (Throwable t) {
                    failures.add(t);
                    throw t;
                }
            }
        };
        final IndexShard newShard = newIndexShard(indexService, shard, wrapper, listener);
        shardRef.set(newShard);
        recoverShard(newShard);

        try {
            ExceptionsHelper.rethrowAndSuppress(failures);
        } finally {
            newShard.close("just do it", randomBoolean());
        }
    }

    public void testSearchIsReleaseIfWrapperFails() throws IOException {
        createIndex("test");
        ensureGreen();
        IndicesService indicesService = getInstanceFromNode(IndicesService.class);
        IndexService indexService = indicesService.indexService(resolveIndex("test"));
        IndexShard shard = indexService.getShardOrNull(0);
        client().prepareIndex("test", "test", "0").setSource("{\"foo\" : \"bar\"}").setRefresh(true).get();
        IndexSearcherWrapper wrapper = new IndexSearcherWrapper() {
            @Override
            public DirectoryReader wrap(DirectoryReader reader) throws IOException {
                throw new RuntimeException("boom");
            }

            public IndexSearcher wrap(IndexSearcher searcher) throws EngineException {
                return searcher;
            }
        };

        shard.close("simon says", true);
        IndexShard newShard = reinitWithWrapper(indexService, shard, wrapper);
        try {
            newShard.acquireSearcher("test");
            fail("exception expected");
        } catch (RuntimeException ex) {
            //
        } finally {
            newShard.close("just do it", randomBoolean());
        }
    }

    public static final IndexShard reinitWithWrapper(IndexService indexService, IndexShard shard, IndexSearcherWrapper wrapper, IndexingOperationListener... listeners) throws IOException {
        IndexShard newShard = newIndexShard(indexService, shard, wrapper, listeners);
        return recoverShard(newShard);
    }

    public  static final IndexShard recoverShard(IndexShard newShard) throws IOException {
        DiscoveryNode localNode = new DiscoveryNode("foo", DummyTransportAddress.INSTANCE, emptyMap(), emptySet(), Version.CURRENT);
        newShard.markAsRecovering("store", new RecoveryState(newShard.shardId(), newShard.routingEntry().primary(), RecoveryState.Type.STORE, localNode, localNode));
        assertTrue(newShard.recoverFromStore(localNode));
        newShard.updateRoutingEntry(newShard.routingEntry().moveToStarted(), true);
        return newShard;
    }

    public  static final IndexShard newIndexShard(IndexService indexService, IndexShard shard, IndexSearcherWrapper wrapper, IndexingOperationListener... listeners) throws IOException {
        ShardRouting initializingShardRouting = getInitializingShardRouting(shard.routingEntry());
        IndexShard newShard = new IndexShard(initializingShardRouting, indexService.getIndexSettings(), shard.shardPath(),
            shard.store(), indexService.cache(), indexService.mapperService(), indexService.similarityService(),
            indexService.fieldData(), shard.getEngineFactory(), indexService.getIndexEventListener(), wrapper,
            indexService.getThreadPool(), indexService.getBigArrays(), null, Collections.emptyList(), Arrays.asList(listeners)
        );
        return newShard;
    }

    private static ShardRouting getInitializingShardRouting(ShardRouting existingShardRouting) {
        ShardRouting shardRouting = TestShardRouting.newShardRouting(existingShardRouting.shardId(),
            existingShardRouting.currentNodeId(), null, existingShardRouting.primary(), ShardRoutingState.INITIALIZING,
            existingShardRouting.allocationId());
        shardRouting = shardRouting.updateUnassignedInfo(new UnassignedInfo(UnassignedInfo.Reason.INDEX_REOPENED, "fake recovery"));
        return shardRouting;
    }

    public void testTranslogRecoverySyncsTranslog() throws IOException {
        createIndex("testindexfortranslogsync");
        client().admin().indices().preparePutMapping("testindexfortranslogsync").setType("testtype").setSource(jsonBuilder().startObject()
            .startObject("testtype")
            .startObject("properties")
            .startObject("foo")
            .field("type", "text")
            .endObject()
            .endObject().endObject().endObject()).get();
        ensureGreen();
        IndicesService indicesService = getInstanceFromNode(IndicesService.class);
        IndexService test = indicesService.indexService(resolveIndex("testindexfortranslogsync"));
        IndexShard shard = test.getShardOrNull(0);
        ShardRouting routing = getInitializingShardRouting(shard.routingEntry());
        test.removeShard(0, "b/c britta says so");
        IndexShard newShard = test.createShard(routing);
        DiscoveryNode localNode = new DiscoveryNode("foo", DummyTransportAddress.INSTANCE, emptyMap(), emptySet(), Version.CURRENT);
        newShard.markAsRecovering("for testing", new RecoveryState(newShard.shardId(), routing.primary(), RecoveryState.Type.REPLICA, localNode, localNode));
        List<Translog.Operation> operations = new ArrayList<>();
        operations.add(new Translog.Index("testtype", "1", jsonBuilder().startObject().field("foo", "bar").endObject().bytes().toBytes()));
        newShard.prepareForIndexRecovery();
        newShard.recoveryState().getTranslog().totalOperations(operations.size());
        newShard.skipTranslogRecovery();
        newShard.performBatchRecovery(operations);
        assertFalse(newShard.getTranslog().syncNeeded());
    }

    public void testIndexingBufferDuringInternalRecovery() throws IOException {
        createIndex("index");
        client().admin().indices().preparePutMapping("index").setType("testtype").setSource(jsonBuilder().startObject()
            .startObject("testtype")
            .startObject("properties")
            .startObject("foo")
            .field("type", "text")
            .endObject()
            .endObject().endObject().endObject()).get();
        ensureGreen();
        IndicesService indicesService = getInstanceFromNode(IndicesService.class);
        IndexService test = indicesService.indexService(resolveIndex("index"));
        IndexShard shard = test.getShardOrNull(0);
        ShardRouting routing = getInitializingShardRouting(shard.routingEntry());
        test.removeShard(0, "b/c britta says so");
        IndexShard newShard = test.createShard(routing);
        newShard.shardRouting = routing;
        DiscoveryNode localNode = new DiscoveryNode("foo", DummyTransportAddress.INSTANCE, emptyMap(), emptySet(), Version.CURRENT);
        newShard.markAsRecovering("for testing", new RecoveryState(newShard.shardId(), routing.primary(), RecoveryState.Type.REPLICA, localNode, localNode));
        // Shard is still inactive since we haven't started recovering yet
        assertFalse(newShard.isActive());
        newShard.prepareForIndexRecovery();
        // Shard is still inactive since we haven't started recovering yet
        assertFalse(newShard.isActive());
        newShard.performTranslogRecovery(true);
        // Shard should now be active since we did recover:
        assertTrue(newShard.isActive());
    }

    public void testIndexingBufferDuringPeerRecovery() throws IOException {
        createIndex("index");
        client().admin().indices().preparePutMapping("index").setType("testtype").setSource(jsonBuilder().startObject()
            .startObject("testtype")
            .startObject("properties")
            .startObject("foo")
            .field("type", "text")
            .endObject()
            .endObject().endObject().endObject()).get();
        ensureGreen();
        IndicesService indicesService = getInstanceFromNode(IndicesService.class);
        IndexService test = indicesService.indexService(resolveIndex("index"));
        IndexShard shard = test.getShardOrNull(0);
        ShardRouting routing = getInitializingShardRouting(shard.routingEntry());
        test.removeShard(0, "b/c britta says so");
        IndexShard newShard = test.createShard(routing);
        DiscoveryNode localNode = new DiscoveryNode("foo", DummyTransportAddress.INSTANCE, emptyMap(), emptySet(), Version.CURRENT);
        newShard.markAsRecovering("for testing", new RecoveryState(newShard.shardId(), routing.primary(), RecoveryState.Type.REPLICA, localNode, localNode));
        // Shard is still inactive since we haven't started recovering yet
        assertFalse(newShard.isActive());
        List<Translog.Operation> operations = new ArrayList<>();
        operations.add(new Translog.Index("testtype", "1", jsonBuilder().startObject().field("foo", "bar").endObject().bytes().toBytes()));
        newShard.prepareForIndexRecovery();
        newShard.skipTranslogRecovery();
        // Shard is still inactive since we haven't started recovering yet
        assertFalse(newShard.isActive());
        newShard.performBatchRecovery(operations);
        // Shard should now be active since we did recover:
        assertTrue(newShard.isActive());
    }
}<|MERGE_RESOLUTION|>--- conflicted
+++ resolved
@@ -644,14 +644,12 @@
         IndicesService indicesService = getInstanceFromNode(IndicesService.class);
         IndexService test = indicesService.indexService(resolveIndex("test"));
         IndexShard shard = test.getShardOrNull(0);
-<<<<<<< HEAD
-        ShardStats stats = new ShardStats(shard.routingEntry(), shard.shardPath(),
-            new CommonStats(indicesService.getIndicesQueryCache(), test.cache().getPercolatorQueryCache(), shard,
-                new CommonStatsFlags()),
-            shard.commitStats(), shard.seqNoStats());
-=======
-        ShardStats stats = new ShardStats(shard.routingEntry(), shard.shardPath(), new CommonStats(indicesService.getIndicesQueryCache(), shard, new CommonStatsFlags()), shard.commitStats());
->>>>>>> cec4b9a7
+        ShardStats stats = new ShardStats(
+            shard.routingEntry(),
+            shard.shardPath(),
+            new CommonStats(indicesService.getIndicesQueryCache(), shard, new CommonStatsFlags()),
+            shard.commitStats(),
+            shard.seqNoStats());
         assertEquals(shard.shardPath().getRootDataPath().toString(), stats.getDataPath());
         assertEquals(shard.shardPath().getRootStatePath().toString(), stats.getStatePath());
         assertEquals(shard.shardPath().isCustomDataPath(), stats.isCustomDataPath());
