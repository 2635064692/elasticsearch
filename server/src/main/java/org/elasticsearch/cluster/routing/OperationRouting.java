--- conflicted
+++ resolved
@@ -144,13 +144,8 @@
         return shardsThatCanHandleSearches;
     }
 
-<<<<<<< HEAD
     private static List<ShardRouting> statelessShardsThatHandleSearches(ProjectState project, ShardIterator iterator) {
-        return iterator.getShardRoutings().stream().filter(shardRouting -> canSearchShard(shardRouting, project)).toList();
-=======
-    private static List<ShardRouting> statelessShardsThatHandleSearches(ClusterState clusterState, ShardIterator iterator) {
         return iterator.getShardRoutings().stream().filter(ShardRouting::isSearchable).toList();
->>>>>>> 2ed318f2
     }
 
     public static ShardIterator getShards(RoutingTable routingTable, ShardId shardId) {
@@ -303,21 +298,4 @@
         IndexMetadata indexMetadata = indexMetadata(projectMetadata, index);
         return new ShardId(indexMetadata.getIndex(), IndexRouting.fromIndexMetadata(indexMetadata).getShard(id, routing));
     }
-<<<<<<< HEAD
-
-    public static boolean canSearchShard(ShardRouting shardRouting, ProjectState project) {
-        // TODO: remove if and always return isSearchable (ES-9563)
-        if (INDEX_FAST_REFRESH_SETTING.get(project.metadata().index(shardRouting.index()).getSettings())) {
-            // Until all the cluster is upgraded, we send searches/gets to the primary (even if it has been upgraded) to execute locally.
-            if (project.cluster().getMinTransportVersion().onOrAfter(FAST_REFRESH_RCO_2)) {
-                return shardRouting.isSearchable();
-            } else {
-                return shardRouting.isPromotableToPrimary();
-            }
-        } else {
-            return shardRouting.isSearchable();
-        }
-    }
-=======
->>>>>>> 2ed318f2
 }