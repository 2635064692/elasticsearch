/*
 * @notice
 * Licensed to the Apache Software Foundation (ASF) under one or more
 * contributor license agreements.  See the NOTICE file distributed with
 * this work for additional information regarding copyright ownership.
 * The ASF licenses this file to You under the Apache License, Version 2.0
 * (the "License"); you may not use this file except in compliance with
 * the License.  You may obtain a copy of the License at
 *
 *     http://www.apache.org/licenses/LICENSE-2.0
 *
 * Unless required by applicable law or agreed to in writing, software
 * distributed under the License is distributed on an "AS IS" BASIS,
 * WITHOUT WARRANTIES OR CONDITIONS OF ANY KIND, either express or implied.
 * See the License for the specific language governing permissions and
 * limitations under the License.
 *
 * Modifications copyright (C) 2024 Elasticsearch B.V.
 */
package org.elasticsearch.index.codec.vectors.es818;

import org.apache.lucene.codecs.hnsw.FlatVectorScorerUtil;
import org.apache.lucene.codecs.hnsw.FlatVectorsFormat;
import org.apache.lucene.codecs.hnsw.FlatVectorsReader;
import org.apache.lucene.codecs.hnsw.FlatVectorsWriter;
import org.apache.lucene.codecs.lucene99.Lucene99FlatVectorsFormat;
import org.apache.lucene.index.SegmentReadState;
import org.apache.lucene.index.SegmentWriteState;
import org.elasticsearch.index.codec.vectors.OptimizedScalarQuantizer;

import java.io.IOException;

import static org.elasticsearch.index.mapper.vectors.DenseVectorFieldMapper.MAX_DIMS_COUNT;

/**
 * Copied from Lucene, replace with Lucene's implementation sometime after Lucene 10
 * Codec for encoding/decoding binary quantized vectors The binary quantization format used here
 * is a per-vector optimized scalar quantization. Also see {@link
 * OptimizedScalarQuantizer}. Some of key features are:
 *
 * <ul>
 *   <li>Estimating the distance between two vectors using their centroid normalized distance. This
 *       requires some additional corrective factors, but allows for centroid normalization to occur.
 *   <li>Optimized scalar quantization to bit level of centroid normalized vectors.
 *   <li>Asymmetric quantization of vectors, where query vectors are quantized to half-byte
 *       precision (normalized to the centroid) and then compared directly against the single bit
 *       quantized vectors in the index.
 *   <li>Transforming the half-byte quantized query vectors in such a way that the comparison with
 *       single bit vectors can be done with bit arithmetic.
 * </ul>
 *
 * The format is stored in two files:
 *
 * <h2>.veb (vector data) file</h2>
 *
 * <p>Stores the binary quantized vectors in a flat format. Additionally, it stores each vector's
 * corrective factors. At the end of the file, additional information is stored for vector ordinal
 * to centroid ordinal mapping and sparse vector information.
 *
 * <ul>
 *   <li>For each vector:
 *       <ul>
 *         <li><b>[byte]</b> the binary quantized values, each byte holds 8 bits.
 *         <li><b>[float]</b> the optimized quantiles and an additional similarity dependent corrective factor.
 *         <li><b>short</b> the sum of the quantized components </li>
 *       </ul>
 *   <li>After the vectors, sparse vector information keeping track of monotonic blocks.
 * </ul>
 *
 * <h2>.vemb (vector metadata) file</h2>
 *
 * <p>Stores the metadata for the vectors. This includes the number of vectors, the number of
 * dimensions, and file offset information.
 *
 * <ul>
 *   <li><b>int</b> the field number
 *   <li><b>int</b> the vector encoding ordinal
 *   <li><b>int</b> the vector similarity ordinal
 *   <li><b>vint</b> the vector dimensions
 *   <li><b>vlong</b> the offset to the vector data in the .veb file
 *   <li><b>vlong</b> the length of the vector data in the .veb file
 *   <li><b>vint</b> the number of vectors
 *   <li><b>[float]</b> the centroid </li>
 *   <li><b>float</b> the centroid square magnitude </li>
  *  <li>The sparse vector information, if required, mapping vector ordinal to doc ID
  * </ul>
 */
public class ES818BinaryQuantizedVectorsFormat extends FlatVectorsFormat {

<<<<<<< HEAD
    private static final boolean USE_DIRECT_IO = Boolean.parseBoolean(System.getProperty("vector.rescoring.directio", "true"));
=======
    public static final boolean USE_DIRECT_IO = Boolean.parseBoolean(System.getProperty("vector.rescoring.directio", "false"));
>>>>>>> ceff3f1f

    public static final String BINARIZED_VECTOR_COMPONENT = "BVEC";
    public static final String NAME = "ES818BinaryQuantizedVectorsFormat";

    static final int VERSION_START = 0;
    static final int VERSION_CURRENT = VERSION_START;
    static final String META_CODEC_NAME = "ES818BinaryQuantizedVectorsFormatMeta";
    static final String VECTOR_DATA_CODEC_NAME = "ES818BinaryQuantizedVectorsFormatData";
    static final String META_EXTENSION = "vemb";
    static final String VECTOR_DATA_EXTENSION = "veb";
    static final int DIRECT_MONOTONIC_BLOCK_SHIFT = 16;

    private static final FlatVectorsFormat rawVectorFormat = USE_DIRECT_IO
        ? new DirectIOLucene99FlatVectorsFormat(FlatVectorScorerUtil.getLucene99FlatVectorsScorer())
        : new Lucene99FlatVectorsFormat(FlatVectorScorerUtil.getLucene99FlatVectorsScorer());

    private static final ES818BinaryFlatVectorsScorer scorer = new ES818BinaryFlatVectorsScorer(
        FlatVectorScorerUtil.getLucene99FlatVectorsScorer()
    );

    /** Creates a new instance with the default number of vectors per cluster. */
    public ES818BinaryQuantizedVectorsFormat() {
        super(NAME);
    }

    @Override
    public FlatVectorsWriter fieldsWriter(SegmentWriteState state) throws IOException {
        return new ES818BinaryQuantizedVectorsWriter(scorer, rawVectorFormat.fieldsWriter(state), state);
    }

    @Override
    public FlatVectorsReader fieldsReader(SegmentReadState state) throws IOException {
        return new ES818BinaryQuantizedVectorsReader(state, rawVectorFormat.fieldsReader(state), scorer);
    }

    @Override
    public int getMaxDimensions(String fieldName) {
        return MAX_DIMS_COUNT;
    }

    @Override
    public String toString() {
        return "ES818BinaryQuantizedVectorsFormat(name=" + NAME + ", flatVectorScorer=" + scorer + ")";
    }
}<|MERGE_RESOLUTION|>--- conflicted
+++ resolved
@@ -87,11 +87,7 @@
  */
 public class ES818BinaryQuantizedVectorsFormat extends FlatVectorsFormat {
 
-<<<<<<< HEAD
-    private static final boolean USE_DIRECT_IO = Boolean.parseBoolean(System.getProperty("vector.rescoring.directio", "true"));
-=======
     public static final boolean USE_DIRECT_IO = Boolean.parseBoolean(System.getProperty("vector.rescoring.directio", "false"));
->>>>>>> ceff3f1f
 
     public static final String BINARIZED_VECTOR_COMPONENT = "BVEC";
     public static final String NAME = "ES818BinaryQuantizedVectorsFormat";
