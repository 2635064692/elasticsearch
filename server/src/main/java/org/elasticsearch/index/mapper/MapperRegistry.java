/*
 * Copyright Elasticsearch B.V. and/or licensed to Elasticsearch B.V. under one
 * or more contributor license agreements. Licensed under the "Elastic License
 * 2.0", the "GNU Affero General Public License v3.0 only", and the "Server Side
 * Public License v 1"; you may not use this file except in compliance with, at
 * your election, the "Elastic License 2.0", the "GNU Affero General Public
 * License v3.0 only", or the "Server Side Public License, v 1".
 */

package org.elasticsearch.index.mapper;

import org.elasticsearch.index.IndexVersion;
import org.elasticsearch.index.IndexVersions;
import org.elasticsearch.index.mapper.vectors.VectorsFormatProvider;
import org.elasticsearch.plugins.FieldPredicate;
import org.elasticsearch.plugins.MapperPlugin;

import java.util.Collections;
import java.util.LinkedHashMap;
import java.util.List;
import java.util.Map;
import java.util.function.Function;

/**
 * A registry for all field mappers.
 */
public final class MapperRegistry {

    private final Map<String, Mapper.TypeParser> mapperParsers;
    private final Map<String, RuntimeField.Parser> runtimeFieldParsers;
    private final Map<String, MetadataFieldMapper.TypeParser> metadataMapperParsers;
    private final Map<String, MetadataFieldMapper.TypeParser> metadataMapperParsers7x;
    private final Map<String, MetadataFieldMapper.TypeParser> metadataMapperParsers6x;
    private final Map<String, MetadataFieldMapper.TypeParser> metadataMapperParsers5x;
    private final Function<String, FieldPredicate> fieldFilter;
<<<<<<< HEAD
    private final List<VectorsFormatProvider> vectorsFormatProviders;
=======
    private final RootObjectMapperNamespaceValidator namespaceValidator;
>>>>>>> f38f4ad8

    public MapperRegistry(
        Map<String, Mapper.TypeParser> mapperParsers,
        Map<String, RuntimeField.Parser> runtimeFieldParsers,
        Map<String, MetadataFieldMapper.TypeParser> metadataMapperParsers,
        Function<String, FieldPredicate> fieldFilter,
        List<VectorsFormatProvider> vectorsFormatProviders
    ) {
        this(mapperParsers, runtimeFieldParsers, metadataMapperParsers, fieldFilter, null);
    }

    public MapperRegistry(
        Map<String, Mapper.TypeParser> mapperParsers,
        Map<String, RuntimeField.Parser> runtimeFieldParsers,
        Map<String, MetadataFieldMapper.TypeParser> metadataMapperParsers,
        Function<String, FieldPredicate> fieldFilter,
        RootObjectMapperNamespaceValidator namespaceValidator
    ) {
        this.mapperParsers = Collections.unmodifiableMap(new LinkedHashMap<>(mapperParsers));
        this.runtimeFieldParsers = runtimeFieldParsers;
        this.metadataMapperParsers = Collections.unmodifiableMap(new LinkedHashMap<>(metadataMapperParsers));
        this.vectorsFormatProviders = vectorsFormatProviders;
        Map<String, MetadataFieldMapper.TypeParser> metadata7x = new LinkedHashMap<>(metadataMapperParsers);
        metadata7x.remove(NestedPathFieldMapper.NAME);
        this.metadataMapperParsers7x = metadata7x;
        Map<String, MetadataFieldMapper.TypeParser> metadata6x = new LinkedHashMap<>(metadata7x);
        this.metadataMapperParsers6x = metadata6x;
        Map<String, MetadataFieldMapper.TypeParser> metadata5x = new LinkedHashMap<>(metadata7x);
        metadata5x.put(LegacyTypeFieldMapper.NAME, LegacyTypeFieldMapper.PARSER);
        this.metadataMapperParsers5x = metadata5x;
        this.fieldFilter = fieldFilter;
        this.namespaceValidator = namespaceValidator;
    }

    /**
     * Return a mapper parser for the given type and index creation version.
     */
    public Mapper.TypeParser getMapperParser(String type, IndexVersion indexVersionCreated) {
        Mapper.TypeParser parser = mapperParsers.get(type);
        if (indexVersionCreated.isLegacyIndexVersion()) {
            if (parser == null || parser.supportsVersion(indexVersionCreated) == false) {
                return PlaceHolderFieldMapper.PARSER.apply(type);
            }
            return parser;
        } else {
            assert parser == null || parser.supportsVersion(indexVersionCreated);
            return parser;
        }
    }

    public Map<String, RuntimeField.Parser> getRuntimeFieldParsers() {
        return runtimeFieldParsers;
    }

<<<<<<< HEAD
    public List<VectorsFormatProvider> getVectorsFormatProviders() {
        return vectorsFormatProviders;
=======
    public RootObjectMapperNamespaceValidator getNamespaceValidator() {
        return namespaceValidator;
>>>>>>> f38f4ad8
    }

    /**
     * Return a map of the meta mappers that have been registered. The
     * returned map uses the name of the field as a key.
     */
    public Map<String, MetadataFieldMapper.TypeParser> getMetadataMapperParsers(IndexVersion indexCreatedVersion) {
        if (indexCreatedVersion.onOrAfter(IndexVersions.V_8_0_0)) {
            return metadataMapperParsers;
        } else if (indexCreatedVersion.onOrAfter(IndexVersions.V_7_0_0)) {
            return metadataMapperParsers7x;
        } else if (indexCreatedVersion.onOrAfter(IndexVersion.fromId(6000099))) {
            return metadataMapperParsers6x;
        } else if (indexCreatedVersion.onOrAfter(IndexVersion.fromId(5000099))) {
            return metadataMapperParsers5x;
        } else {
            throw new AssertionError("unknown version: " + indexCreatedVersion);
        }
    }

    /**
     * Returns a function that given an index name, returns a predicate that fields must match in order to be returned by get mappings,
     * get index, get field mappings and field capabilities API. Useful to filter the fields that such API return.
     * The predicate receives the field name as input arguments. In case multiple plugins register a field filter through
     * {@link MapperPlugin#getFieldFilter()}, only fields that match all the registered filters will be returned by get mappings,
     * get index, get field mappings and field capabilities API.
     */
    public Function<String, FieldPredicate> getFieldFilter() {
        return fieldFilter;
    }
}<|MERGE_RESOLUTION|>--- conflicted
+++ resolved
@@ -33,11 +33,8 @@
     private final Map<String, MetadataFieldMapper.TypeParser> metadataMapperParsers6x;
     private final Map<String, MetadataFieldMapper.TypeParser> metadataMapperParsers5x;
     private final Function<String, FieldPredicate> fieldFilter;
-<<<<<<< HEAD
+    private final RootObjectMapperNamespaceValidator namespaceValidator;
     private final List<VectorsFormatProvider> vectorsFormatProviders;
-=======
-    private final RootObjectMapperNamespaceValidator namespaceValidator;
->>>>>>> f38f4ad8
 
     public MapperRegistry(
         Map<String, Mapper.TypeParser> mapperParsers,
@@ -46,7 +43,7 @@
         Function<String, FieldPredicate> fieldFilter,
         List<VectorsFormatProvider> vectorsFormatProviders
     ) {
-        this(mapperParsers, runtimeFieldParsers, metadataMapperParsers, fieldFilter, null);
+        this(mapperParsers, runtimeFieldParsers, metadataMapperParsers, fieldFilter, vectorsFormatProviders, null);
     }
 
     public MapperRegistry(
@@ -54,12 +51,12 @@
         Map<String, RuntimeField.Parser> runtimeFieldParsers,
         Map<String, MetadataFieldMapper.TypeParser> metadataMapperParsers,
         Function<String, FieldPredicate> fieldFilter,
+        List<VectorsFormatProvider> vectorsFormatProviders,
         RootObjectMapperNamespaceValidator namespaceValidator
     ) {
         this.mapperParsers = Collections.unmodifiableMap(new LinkedHashMap<>(mapperParsers));
         this.runtimeFieldParsers = runtimeFieldParsers;
         this.metadataMapperParsers = Collections.unmodifiableMap(new LinkedHashMap<>(metadataMapperParsers));
-        this.vectorsFormatProviders = vectorsFormatProviders;
         Map<String, MetadataFieldMapper.TypeParser> metadata7x = new LinkedHashMap<>(metadataMapperParsers);
         metadata7x.remove(NestedPathFieldMapper.NAME);
         this.metadataMapperParsers7x = metadata7x;
@@ -70,6 +67,7 @@
         this.metadataMapperParsers5x = metadata5x;
         this.fieldFilter = fieldFilter;
         this.namespaceValidator = namespaceValidator;
+        this.vectorsFormatProviders = vectorsFormatProviders;
     }
 
     /**
@@ -92,13 +90,12 @@
         return runtimeFieldParsers;
     }
 
-<<<<<<< HEAD
+    public RootObjectMapperNamespaceValidator getNamespaceValidator() {
+        return namespaceValidator;
+    }
+
     public List<VectorsFormatProvider> getVectorsFormatProviders() {
         return vectorsFormatProviders;
-=======
-    public RootObjectMapperNamespaceValidator getNamespaceValidator() {
-        return namespaceValidator;
->>>>>>> f38f4ad8
     }
 
     /**
