--- conflicted
+++ resolved
@@ -242,13 +242,8 @@
         final ProjectMetadata projectMetadata = ClusterState.builder(clusterState).metadata(builder).build().metadata().getProject();
 
         // return all all data streams with aliases
-<<<<<<< HEAD
-        var getAliasesRequest = new GetAliasesRequest();
+        var getAliasesRequest = new GetAliasesRequest(TEST_REQUEST_TIMEOUT);
         var result = TransportGetAliasesAction.postProcess(resolver, getAliasesRequest, projectMetadata);
-=======
-        var getAliasesRequest = new GetAliasesRequest(TEST_REQUEST_TIMEOUT);
-        var result = TransportGetAliasesAction.postProcess(resolver, getAliasesRequest, clusterState);
->>>>>>> 80e8017b
         assertThat(result.keySet(), containsInAnyOrder("logs-foo", "logs-bar"));
         assertThat(result.get("logs-foo"), contains(new DataStreamAlias("logs", List.of("logs-bar", "logs-foo"), null, null)));
         assertThat(
@@ -260,24 +255,14 @@
         );
 
         // filter by alias name
-<<<<<<< HEAD
-        getAliasesRequest = new GetAliasesRequest("secret");
+        getAliasesRequest = new GetAliasesRequest(TEST_REQUEST_TIMEOUT, "secret");
         result = TransportGetAliasesAction.postProcess(resolver, getAliasesRequest, projectMetadata);
-=======
-        getAliasesRequest = new GetAliasesRequest(TEST_REQUEST_TIMEOUT, "secret");
-        result = TransportGetAliasesAction.postProcess(resolver, getAliasesRequest, clusterState);
->>>>>>> 80e8017b
         assertThat(result.keySet(), containsInAnyOrder("logs-bar"));
         assertThat(result.get("logs-bar"), contains(new DataStreamAlias("secret", List.of("logs-bar"), null, null)));
 
         // filter by data stream:
-<<<<<<< HEAD
-        getAliasesRequest = new GetAliasesRequest().indices("logs-foo");
+        getAliasesRequest = new GetAliasesRequest(TEST_REQUEST_TIMEOUT).indices("logs-foo");
         result = TransportGetAliasesAction.postProcess(resolver, getAliasesRequest, projectMetadata);
-=======
-        getAliasesRequest = new GetAliasesRequest(TEST_REQUEST_TIMEOUT).indices("logs-foo");
-        result = TransportGetAliasesAction.postProcess(resolver, getAliasesRequest, clusterState);
->>>>>>> 80e8017b
         assertThat(result.keySet(), containsInAnyOrder("logs-foo"));
         assertThat(result.get("logs-foo"), contains(new DataStreamAlias("logs", List.of("logs-bar", "logs-foo"), null, null)));
     }
