/*
 * Copyright Elasticsearch B.V. and/or licensed to Elasticsearch B.V. under one
 * or more contributor license agreements. Licensed under the "Elastic License
 * 2.0", the "GNU Affero General Public License v3.0 only", and the "Server Side
 * Public License v 1"; you may not use this file except in compliance with, at
 * your election, the "Elastic License 2.0", the "GNU Affero General Public
 * License v3.0 only", or the "Server Side Public License, v 1".
 */
package org.elasticsearch.cluster.routing;

import org.elasticsearch.action.support.replication.ClusterStateCreationUtils;
import org.elasticsearch.cluster.ClusterState;
import org.elasticsearch.cluster.ProjectState;
import org.elasticsearch.cluster.metadata.ProjectId;
import org.elasticsearch.cluster.service.ClusterService;
import org.elasticsearch.common.settings.ClusterSettings;
import org.elasticsearch.common.settings.Settings;
import org.elasticsearch.common.util.set.Sets;
import org.elasticsearch.core.IOUtils;
import org.elasticsearch.core.TimeValue;
import org.elasticsearch.index.Index;
import org.elasticsearch.index.shard.ShardId;
import org.elasticsearch.node.ResponseCollectorService;
import org.elasticsearch.test.ClusterServiceUtils;
import org.elasticsearch.test.ESTestCase;
import org.elasticsearch.threadpool.TestThreadPool;

import java.io.IOException;
import java.util.ArrayList;
import java.util.HashMap;
import java.util.HashSet;
import java.util.List;
import java.util.Map;
import java.util.Set;
import java.util.function.Function;

import static org.hamcrest.CoreMatchers.containsString;
import static org.hamcrest.Matchers.containsInAnyOrder;
import static org.hamcrest.Matchers.equalTo;
import static org.hamcrest.Matchers.greaterThan;
import static org.hamcrest.object.HasToString.hasToString;

public class OperationRoutingTests extends ESTestCase {
    public void testPreferNodes() throws InterruptedException, IOException {
        TestThreadPool threadPool = null;
        ClusterService clusterService = null;
        try {
            threadPool = new TestThreadPool("testPreferNodes");
            clusterService = ClusterServiceUtils.createClusterService(threadPool);
            final ProjectId projectId = randomProjectIdOrDefault();
            final String indexName = "test";
            ClusterServiceUtils.setState(
                clusterService,
                ClusterStateCreationUtils.stateWithActivePrimary(projectId, indexName, true, randomInt(8))
            );
            final Index index = clusterService.state().metadata().getProject(projectId).index(indexName).getIndex();
            final List<ShardRouting> shards = clusterService.state().getRoutingNodes().assignedShards(new ShardId(index, 0));
            final int count = randomIntBetween(1, shards.size());
            int position = 0;
            final List<String> nodes = new ArrayList<>();
            final List<ShardRouting> expected = new ArrayList<>();
            for (int i = 0; i < count; i++) {
                if (randomBoolean() && shards.get(position).initializing() == false) {
                    nodes.add(shards.get(position).currentNodeId());
                    expected.add(shards.get(position));
                    position++;
                } else {
                    nodes.add("missing_" + i);
                }
            }
            final ShardIterator it = new OperationRouting(
                Settings.EMPTY,
                new ClusterSettings(Settings.EMPTY, ClusterSettings.BUILT_IN_CLUSTER_SETTINGS)
            ).getShards(clusterService.state().projectState(projectId), indexName, 0, "_prefer_nodes:" + String.join(",", nodes));
            final List<ShardRouting> all = new ArrayList<>();
            ShardRouting shard;
            while ((shard = it.nextOrNull()) != null) {
                all.add(shard);
            }
            final Set<ShardRouting> preferred = new HashSet<>();
            preferred.addAll(all.subList(0, expected.size()));
            // the preferred shards should be at the front of the list
            assertThat(preferred, containsInAnyOrder(expected.toArray()));
            // verify all the shards are there
            assertThat(all.size(), equalTo(shards.size()));
        } finally {
            IOUtils.close(clusterService);
            terminate(threadPool);
        }
    }

    public void testPreferCombine() throws InterruptedException, IOException {
        TestThreadPool threadPool = null;
        ClusterService clusterService = null;
        try {
            threadPool = new TestThreadPool("testPreferCombine");
            clusterService = ClusterServiceUtils.createClusterService(threadPool);
            final ProjectId projectId = randomProjectIdOrDefault();
            final String indexName = "test";
            ClusterServiceUtils.setState(
                clusterService,
                ClusterStateCreationUtils.stateWithActivePrimary(projectId, indexName, true, randomInt(8))
            );
            final Index index = clusterService.state().metadata().getProject(projectId).index(indexName).getIndex();
            final List<ShardRouting> shards = clusterService.state().getRoutingNodes().assignedShards(new ShardId(index, 0));
            final ClusterState state = clusterService.state();

            Function<String, List<ShardRouting>> func = prefer -> {
                final ShardIterator it = new OperationRouting(
                    Settings.EMPTY,
                    new ClusterSettings(Settings.EMPTY, ClusterSettings.BUILT_IN_CLUSTER_SETTINGS)
                ).getShards(state.projectState(projectId), indexName, 0, prefer);
                final List<ShardRouting> all = new ArrayList<>();
                ShardRouting shard;
                while (it != null && (shard = it.nextOrNull()) != null) {
                    all.add(shard);
                }
                return all;
            };

            // combine _shards with custom_string
            final int numRepeated = 4;
            for (int i = 0; i < numRepeated; i++) {
                String custom_string = "a" + randomAlphaOfLength(10); // not start with _

                List<ShardRouting> prefer_custom = func.apply(custom_string);
                List<ShardRouting> prefer_custom_shard = func.apply("_shards:0|" + custom_string);
                List<ShardRouting> prefer_custom_othershard = func.apply("_shards:1|" + custom_string);

                assertThat(prefer_custom.size(), equalTo(shards.size()));
                assertThat(prefer_custom_shard.size(), equalTo(shards.size()));
                assertThat(prefer_custom_othershard.size(), equalTo(0));
                assertThat(prefer_custom, equalTo(prefer_custom_shard)); // same order
            }

            // combine _shards with _local
            String local = "_local";
            List<ShardRouting> prefer_shard_local = func.apply("_shards:0|" + local);
            assertThat(prefer_shard_local.size(), equalTo(shards.size()));

            // combine _shards with failed_string (start with _)
            String failed_string = "_xyz";
            final IllegalArgumentException e = expectThrows(IllegalArgumentException.class, () -> func.apply("_shards:0|" + failed_string));
            assertThat(e, hasToString(containsString("no Preference for [" + failed_string + "]")));

        } finally {
            IOUtils.close(clusterService);
            terminate(threadPool);
        }
    }

    public void testFairSessionIdPreferences() throws InterruptedException, IOException {
        // Ensure that a user session is re-routed back to same nodes for
        // subsequent searches and that the nodes are selected fairly i.e.
        // given identically sorted lists of nodes across all shard IDs
        // each shard ID doesn't pick the same node.
        final int numIndices = randomIntBetween(1, 3);
        final int numShards = randomIntBetween(2, 10);
        final int numReplicas = randomIntBetween(1, 3);
        final ProjectId projectId = randomProjectIdOrDefault();
        final String[] indexNames = new String[numIndices];
        for (int i = 0; i < numIndices; i++) {
            indexNames[i] = "test" + i;
        }
        ClusterState state = ClusterStateCreationUtils.stateWithAssignedPrimariesAndReplicas(projectId, indexNames, numShards, numReplicas);
        final int numRepeatedSearches = 4;
        List<ShardRouting> sessionsfirstSearch = null;
        OperationRouting opRouting = new OperationRouting(
            Settings.EMPTY,
            new ClusterSettings(Settings.EMPTY, ClusterSettings.BUILT_IN_CLUSTER_SETTINGS)
        );
        String sessionKey = randomAlphaOfLength(10);
        for (int i = 0; i < numRepeatedSearches; i++) {
            List<ShardRouting> searchedShards = new ArrayList<>(numShards);
            Set<String> selectedNodes = Sets.newHashSetWithExpectedSize(numShards);
<<<<<<< HEAD
            final GroupShardsIterator<ShardIterator> groupIterator = opRouting.searchShards(
                state.projectState(projectId),
                indexNames,
                null,
                sessionKey
            );
=======
            final List<ShardIterator> groupIterator = opRouting.searchShards(state, indexNames, null, sessionKey);
>>>>>>> 0cf42f23

            assertThat("One group per index shard", groupIterator.size(), equalTo(numIndices * numShards));
            for (ShardIterator shardIterator : groupIterator) {
                assertThat(shardIterator.size(), equalTo(numReplicas + 1));

                ShardRouting firstChoice = shardIterator.nextOrNull();
                assertNotNull(firstChoice);
                ShardRouting duelFirst = duelGetShards(state, firstChoice.shardId(), sessionKey).nextOrNull();
                assertThat("Regression test failure", duelFirst, equalTo(firstChoice));

                searchedShards.add(firstChoice);
                selectedNodes.add(firstChoice.currentNodeId());
            }
            if (sessionsfirstSearch == null) {
                sessionsfirstSearch = searchedShards;
            } else {
                assertThat("Sessions must reuse same replica choices", searchedShards, equalTo(sessionsfirstSearch));
            }

            // 2 is the bare minimum number of nodes we can reliably expect from
            // randomized tests in my experiments over thousands of iterations.
            // Ideally we would test for greater levels of machine utilisation
            // given a configuration with many nodes but the nature of hash
            // collisions means we can't always rely on optimal node usage in
            // all cases.
            assertThat("Search should use more than one of the nodes", selectedNodes.size(), greaterThan(1));
        }
    }

    // Regression test for the routing logic - implements same hashing logic
    private ShardIterator duelGetShards(ClusterState clusterState, ShardId shardId, String sessionId) {
        final IndexShardRoutingTable indexShard = clusterState.getRoutingTable().shardRoutingTable(shardId.getIndexName(), shardId.getId());
        int routingHash = Murmur3HashFunction.hash(sessionId);
        routingHash = 31 * routingHash + indexShard.shardId.hashCode();
        return indexShard.activeInitializingShardsIt(routingHash);
    }

    public void testThatOnlyNodesSupportNodeIds() throws InterruptedException, IOException {
        TestThreadPool threadPool = null;
        ClusterService clusterService = null;
        try {
            threadPool = new TestThreadPool("testThatOnlyNodesSupportNodeIds");
            clusterService = ClusterServiceUtils.createClusterService(threadPool);
            final ProjectId projectId = randomProjectIdOrDefault();
            final String indexName = "test";
            ClusterServiceUtils.setState(
                clusterService,
                ClusterStateCreationUtils.stateWithActivePrimary(projectId, indexName, true, randomInt(8))
            );
            final Index index = clusterService.state().metadata().getProject(projectId).index(indexName).getIndex();
            final List<ShardRouting> shards = clusterService.state().getRoutingNodes().assignedShards(new ShardId(index, 0));
            final int count = randomIntBetween(1, shards.size());
            int position = 0;
            final List<String> nodes = new ArrayList<>();
            final List<ShardRouting> expected = new ArrayList<>();
            for (int i = 0; i < count; i++) {
                if (randomBoolean() && shards.get(position).initializing() == false) {
                    nodes.add(shards.get(position).currentNodeId());
                    expected.add(shards.get(position));
                    position++;
                } else {
                    nodes.add("missing_" + i);
                }
            }
            if (expected.size() > 0) {
                final ShardIterator it = new OperationRouting(
                    Settings.EMPTY,
                    new ClusterSettings(Settings.EMPTY, ClusterSettings.BUILT_IN_CLUSTER_SETTINGS)
                ).getShards(clusterService.state().projectState(projectId), indexName, 0, "_only_nodes:" + String.join(",", nodes));
                final List<ShardRouting> only = new ArrayList<>();
                ShardRouting shard;
                while ((shard = it.nextOrNull()) != null) {
                    only.add(shard);
                }
                assertThat(new HashSet<>(only), equalTo(new HashSet<>(expected)));
            } else {
                final ClusterService cs = clusterService;
                final IllegalArgumentException e = expectThrows(
                    IllegalArgumentException.class,
                    () -> new OperationRouting(
                        Settings.EMPTY,
                        new ClusterSettings(Settings.EMPTY, ClusterSettings.BUILT_IN_CLUSTER_SETTINGS)
                    ).getShards(cs.state().projectState(projectId), indexName, 0, "_only_nodes:" + String.join(",", nodes))
                );
                if (nodes.size() == 1) {
                    assertThat(
                        e,
                        hasToString(
                            containsString("no data nodes with criteria [" + String.join(",", nodes) + "] found for shard: [test][0]")
                        )
                    );
                } else {
                    assertThat(
                        e,
                        hasToString(
                            containsString("no data nodes with criterion [" + String.join(",", nodes) + "] found for shard: [test][0]")
                        )
                    );
                }
            }
        } finally {
            IOUtils.close(clusterService);
            terminate(threadPool);
        }
    }

    public void testARSRanking() throws Exception {
        final int numIndices = 1;
        final int numShards = 1;
        final int numReplicas = 2;
        final ProjectId projectId = randomProjectIdOrDefault();
        final String[] indexNames = new String[numIndices];
        for (int i = 0; i < numIndices; i++) {
            indexNames[i] = "test" + i;
        }
        ClusterState state = ClusterStateCreationUtils.stateWithAssignedPrimariesAndReplicas(projectId, indexNames, numShards, numReplicas);
        ProjectState project = state.projectState(projectId);
        OperationRouting opRouting = new OperationRouting(
            Settings.EMPTY,
            new ClusterSettings(Settings.EMPTY, ClusterSettings.BUILT_IN_CLUSTER_SETTINGS)
        );
        opRouting.setUseAdaptiveReplicaSelection(true);
        List<ShardRouting> searchedShards = new ArrayList<>(numShards);
        TestThreadPool threadPool = new TestThreadPool("test");
        ClusterService clusterService = ClusterServiceUtils.createClusterService(threadPool);
        ResponseCollectorService collector = new ResponseCollectorService(clusterService);
<<<<<<< HEAD
        GroupShardsIterator<ShardIterator> groupIterator = opRouting.searchShards(
            project,
            indexNames,
            null,
            null,
            collector,
            new HashMap<>()
        );
=======
        List<ShardIterator> groupIterator = opRouting.searchShards(state, indexNames, null, null, collector, new HashMap<>());
>>>>>>> 0cf42f23

        assertThat("One group per index shard", groupIterator.size(), equalTo(numIndices * numShards));

        // Test that the shards use a round-robin pattern when there are no stats
        assertThat(groupIterator.get(0).size(), equalTo(numReplicas + 1));
        ShardRouting firstChoice = groupIterator.get(0).nextOrNull();
        assertNotNull(firstChoice);
        searchedShards.add(firstChoice);

        groupIterator = opRouting.searchShards(project, indexNames, null, null, collector, new HashMap<>());

        assertThat(groupIterator.size(), equalTo(numIndices * numShards));
        ShardRouting secondChoice = groupIterator.get(0).nextOrNull();
        assertNotNull(secondChoice);
        searchedShards.add(secondChoice);

        groupIterator = opRouting.searchShards(project, indexNames, null, null, collector, new HashMap<>());

        assertThat(groupIterator.size(), equalTo(numIndices * numShards));
        ShardRouting thirdChoice = groupIterator.get(0).nextOrNull();
        assertNotNull(thirdChoice);
        searchedShards.add(thirdChoice);

        // All three shards should have been separate, because there are no stats yet so they're all ranked equally.
        assertThat(searchedShards.size(), equalTo(3));

        // Now let's start adding node metrics, since that will affect which node is chosen
        collector.addNodeStatistics("node_0", 2, TimeValue.timeValueMillis(200).nanos(), TimeValue.timeValueMillis(150).nanos());
        collector.addNodeStatistics("node_1", 1, TimeValue.timeValueMillis(150).nanos(), TimeValue.timeValueMillis(50).nanos());
        collector.addNodeStatistics("node_2", 1, TimeValue.timeValueMillis(200).nanos(), TimeValue.timeValueMillis(200).nanos());

        groupIterator = opRouting.searchShards(project, indexNames, null, null, collector, new HashMap<>());
        ShardRouting shardChoice = groupIterator.get(0).nextOrNull();
        // node 1 should be the lowest ranked node to start
        assertThat(shardChoice.currentNodeId(), equalTo("node_1"));

        // node 1 starts getting more loaded...
        collector.addNodeStatistics("node_1", 1, TimeValue.timeValueMillis(200).nanos(), TimeValue.timeValueMillis(100).nanos());
        groupIterator = opRouting.searchShards(project, indexNames, null, null, collector, new HashMap<>());
        shardChoice = groupIterator.get(0).nextOrNull();
        assertThat(shardChoice.currentNodeId(), equalTo("node_1"));

        // and more loaded...
        collector.addNodeStatistics("node_1", 2, TimeValue.timeValueMillis(220).nanos(), TimeValue.timeValueMillis(120).nanos());
        groupIterator = opRouting.searchShards(project, indexNames, null, null, collector, new HashMap<>());
        shardChoice = groupIterator.get(0).nextOrNull();
        assertThat(shardChoice.currentNodeId(), equalTo("node_1"));

        // and even more
        collector.addNodeStatistics("node_1", 3, TimeValue.timeValueMillis(250).nanos(), TimeValue.timeValueMillis(150).nanos());
        groupIterator = opRouting.searchShards(project, indexNames, null, null, collector, new HashMap<>());
        shardChoice = groupIterator.get(0).nextOrNull();
        // finally, node 0 is chosen instead
        assertThat(shardChoice.currentNodeId(), equalTo("node_0"));

        IOUtils.close(clusterService);
        terminate(threadPool);
    }

    public void testARSStatsAdjustment() throws Exception {
        int numIndices = 1;
        int numShards = 1;
        int numReplicas = 1;
        ProjectId projectId = randomProjectIdOrDefault();
        String[] indexNames = new String[numIndices];
        for (int i = 0; i < numIndices; i++) {
            indexNames[i] = "test" + i;
        }

        ClusterState state = ClusterStateCreationUtils.stateWithAssignedPrimariesAndReplicas(projectId, indexNames, numShards, numReplicas);
        ProjectState project = state.projectState(projectId);
        OperationRouting opRouting = new OperationRouting(
            Settings.EMPTY,
            new ClusterSettings(Settings.EMPTY, ClusterSettings.BUILT_IN_CLUSTER_SETTINGS)
        );
        opRouting.setUseAdaptiveReplicaSelection(true);
        TestThreadPool threadPool = new TestThreadPool("test");
        ClusterService clusterService = ClusterServiceUtils.createClusterService(threadPool);

        ResponseCollectorService collector = new ResponseCollectorService(clusterService);
<<<<<<< HEAD
        GroupShardsIterator<ShardIterator> groupIterator = opRouting.searchShards(
            project,
            indexNames,
            null,
            null,
            collector,
            new HashMap<>()
        );
=======
        List<ShardIterator> groupIterator = opRouting.searchShards(state, indexNames, null, null, collector, new HashMap<>());
>>>>>>> 0cf42f23
        assertThat("One group per index shard", groupIterator.size(), equalTo(numIndices * numShards));

        // We have two nodes, where the second has more load
        collector.addNodeStatistics("node_0", 1, TimeValue.timeValueMillis(50).nanos(), TimeValue.timeValueMillis(40).nanos());
        collector.addNodeStatistics("node_1", 2, TimeValue.timeValueMillis(100).nanos(), TimeValue.timeValueMillis(60).nanos());

        // Check the first node is usually selected, if it's stats don't change much
        for (int i = 0; i < 10; i++) {
            groupIterator = opRouting.searchShards(project, indexNames, null, null, collector, new HashMap<>());
            ShardRouting shardChoice = groupIterator.get(0).nextOrNull();
            assertThat(shardChoice.currentNodeId(), equalTo("node_0"));

            int responseTime = 50 + randomInt(5);
            int serviceTime = 40 + randomInt(5);
            collector.addNodeStatistics(
                "node_0",
                1,
                TimeValue.timeValueMillis(responseTime).nanos(),
                TimeValue.timeValueMillis(serviceTime).nanos()
            );
        }

        // Check that we try the second when the first node slows down more
        collector.addNodeStatistics("node_0", 2, TimeValue.timeValueMillis(60).nanos(), TimeValue.timeValueMillis(50).nanos());
        groupIterator = opRouting.searchShards(project, indexNames, null, null, collector, new HashMap<>());
        ShardRouting shardChoice = groupIterator.get(0).nextOrNull();
        assertThat(shardChoice.currentNodeId(), equalTo("node_1"));

        IOUtils.close(clusterService);
        terminate(threadPool);
    }

    public void testARSOutstandingRequestTracking() throws Exception {
        int numIndices = 1;
        int numShards = 2;
        int numReplicas = 1;
        ProjectId projectId = randomProjectIdOrDefault();
        String[] indexNames = new String[numIndices];
        for (int i = 0; i < numIndices; i++) {
            indexNames[i] = "test" + i;
        }

        ClusterState state = ClusterStateCreationUtils.stateWithAssignedPrimariesAndReplicas(projectId, indexNames, numShards, numReplicas);
        ProjectState project = state.projectState(projectId);
        OperationRouting opRouting = new OperationRouting(
            Settings.EMPTY,
            new ClusterSettings(Settings.EMPTY, ClusterSettings.BUILT_IN_CLUSTER_SETTINGS)
        );
        opRouting.setUseAdaptiveReplicaSelection(true);
        TestThreadPool threadPool = new TestThreadPool("test");
        ClusterService clusterService = ClusterServiceUtils.createClusterService(threadPool);

        ResponseCollectorService collector = new ResponseCollectorService(clusterService);

        // We have two nodes with very similar statistics
        collector.addNodeStatistics("node_0", 1, TimeValue.timeValueMillis(50).nanos(), TimeValue.timeValueMillis(40).nanos());
        collector.addNodeStatistics("node_1", 1, TimeValue.timeValueMillis(51).nanos(), TimeValue.timeValueMillis(40).nanos());
        Map<String, Long> outstandingRequests = new HashMap<>();

        // Check that we choose to search over both nodes
<<<<<<< HEAD
        GroupShardsIterator<ShardIterator> groupIterator = opRouting.searchShards(
            project,
            indexNames,
            null,
            null,
            collector,
            outstandingRequests
        );
=======
        List<ShardIterator> groupIterator = opRouting.searchShards(state, indexNames, null, null, collector, outstandingRequests);
>>>>>>> 0cf42f23

        Set<String> nodeIds = new HashSet<>();
        nodeIds.add(groupIterator.get(0).nextOrNull().currentNodeId());
        nodeIds.add(groupIterator.get(1).nextOrNull().currentNodeId());
        assertThat(nodeIds, equalTo(Set.of("node_0", "node_1")));
        assertThat(outstandingRequests.get("node_0"), equalTo(1L));
        assertThat(outstandingRequests.get("node_1"), equalTo(1L));

        // The first node becomes much more loaded
        collector.addNodeStatistics("node_0", 6, TimeValue.timeValueMillis(300).nanos(), TimeValue.timeValueMillis(200).nanos());
        outstandingRequests = new HashMap<>();

        // Check that we always choose the second node
        groupIterator = opRouting.searchShards(project, indexNames, null, null, collector, outstandingRequests);

        nodeIds = new HashSet<>();
        nodeIds.add(groupIterator.get(0).nextOrNull().currentNodeId());
        nodeIds.add(groupIterator.get(1).nextOrNull().currentNodeId());
        assertThat(nodeIds, equalTo(Set.of("node_1")));
        assertThat(outstandingRequests.get("node_1"), equalTo(2L));

        IOUtils.close(clusterService);
        terminate(threadPool);
    }

}<|MERGE_RESOLUTION|>--- conflicted
+++ resolved
@@ -173,16 +173,7 @@
         for (int i = 0; i < numRepeatedSearches; i++) {
             List<ShardRouting> searchedShards = new ArrayList<>(numShards);
             Set<String> selectedNodes = Sets.newHashSetWithExpectedSize(numShards);
-<<<<<<< HEAD
-            final GroupShardsIterator<ShardIterator> groupIterator = opRouting.searchShards(
-                state.projectState(projectId),
-                indexNames,
-                null,
-                sessionKey
-            );
-=======
-            final List<ShardIterator> groupIterator = opRouting.searchShards(state, indexNames, null, sessionKey);
->>>>>>> 0cf42f23
+            final List<ShardIterator> groupIterator = opRouting.searchShards(state.projectState(projectId), indexNames, null, sessionKey);
 
             assertThat("One group per index shard", groupIterator.size(), equalTo(numIndices * numShards));
             for (ShardIterator shardIterator : groupIterator) {
@@ -309,18 +300,7 @@
         TestThreadPool threadPool = new TestThreadPool("test");
         ClusterService clusterService = ClusterServiceUtils.createClusterService(threadPool);
         ResponseCollectorService collector = new ResponseCollectorService(clusterService);
-<<<<<<< HEAD
-        GroupShardsIterator<ShardIterator> groupIterator = opRouting.searchShards(
-            project,
-            indexNames,
-            null,
-            null,
-            collector,
-            new HashMap<>()
-        );
-=======
-        List<ShardIterator> groupIterator = opRouting.searchShards(state, indexNames, null, null, collector, new HashMap<>());
->>>>>>> 0cf42f23
+        List<ShardIterator> groupIterator = opRouting.searchShards(project, indexNames, null, null, collector, new HashMap<>());
 
         assertThat("One group per index shard", groupIterator.size(), equalTo(numIndices * numShards));
 
@@ -401,18 +381,7 @@
         ClusterService clusterService = ClusterServiceUtils.createClusterService(threadPool);
 
         ResponseCollectorService collector = new ResponseCollectorService(clusterService);
-<<<<<<< HEAD
-        GroupShardsIterator<ShardIterator> groupIterator = opRouting.searchShards(
-            project,
-            indexNames,
-            null,
-            null,
-            collector,
-            new HashMap<>()
-        );
-=======
-        List<ShardIterator> groupIterator = opRouting.searchShards(state, indexNames, null, null, collector, new HashMap<>());
->>>>>>> 0cf42f23
+        List<ShardIterator> groupIterator = opRouting.searchShards(project, indexNames, null, null, collector, new HashMap<>());
         assertThat("One group per index shard", groupIterator.size(), equalTo(numIndices * numShards));
 
         // We have two nodes, where the second has more load
@@ -473,18 +442,7 @@
         Map<String, Long> outstandingRequests = new HashMap<>();
 
         // Check that we choose to search over both nodes
-<<<<<<< HEAD
-        GroupShardsIterator<ShardIterator> groupIterator = opRouting.searchShards(
-            project,
-            indexNames,
-            null,
-            null,
-            collector,
-            outstandingRequests
-        );
-=======
-        List<ShardIterator> groupIterator = opRouting.searchShards(state, indexNames, null, null, collector, outstandingRequests);
->>>>>>> 0cf42f23
+        List<ShardIterator> groupIterator = opRouting.searchShards(project, indexNames, null, null, collector, outstandingRequests);
 
         Set<String> nodeIds = new HashSet<>();
         nodeIds.add(groupIterator.get(0).nextOrNull().currentNodeId());
