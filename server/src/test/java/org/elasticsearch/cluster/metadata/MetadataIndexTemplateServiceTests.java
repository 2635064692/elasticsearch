--- conflicted
+++ resolved
@@ -248,13 +248,8 @@
         List<Throwable> errors = putTemplateDetail(request);
         assertThat(errors, is(empty()));
 
-<<<<<<< HEAD
-        final Metadata metadata = clusterAdmin().prepareState().get().getState().metadata();
+        final Metadata metadata = clusterAdmin().prepareState(TEST_REQUEST_TIMEOUT).get().getState().metadata();
         IndexTemplateMetadata template = metadata.getProject().templates().get(templateName);
-=======
-        final Metadata metadata = clusterAdmin().prepareState(TEST_REQUEST_TIMEOUT).get().getState().metadata();
-        IndexTemplateMetadata template = metadata.templates().get(templateName);
->>>>>>> ecd887d6
         Map<String, AliasMetadata> aliasMap = template.getAliases();
         assertThat(aliasMap.size(), equalTo(1));
         AliasMetadata metaAlias = aliasMap.get(aliasName);
