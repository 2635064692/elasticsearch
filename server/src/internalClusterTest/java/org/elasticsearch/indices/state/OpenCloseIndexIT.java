--- conflicted
+++ resolved
@@ -240,11 +240,15 @@
         assertThat(response.isShardsAcknowledged(), equalTo(false));
         assertBusy(
             () -> assertThat(
-<<<<<<< HEAD
-                client.admin().cluster().prepareState().get().getState().metadata().getProject().index("test").getState(),
-=======
-                client.admin().cluster().prepareState(TEST_REQUEST_TIMEOUT).get().getState().metadata().index("test").getState(),
->>>>>>> ecd887d6
+                client.admin()
+                    .cluster()
+                    .prepareState(TEST_REQUEST_TIMEOUT)
+                    .get()
+                    .getState()
+                    .metadata()
+                    .getProject()
+                    .index("test")
+                    .getState(),
                 equalTo(IndexMetadata.State.OPEN)
             )
         );
