--- conflicted
+++ resolved
@@ -142,13 +142,8 @@
             previousTerms = new HashMap<>();
         }
         final Map<String, long[]> result = new HashMap<>();
-<<<<<<< HEAD
-        final ClusterState state = clusterAdmin().prepareState().get().getState();
+        final ClusterState state = clusterAdmin().prepareState(TEST_REQUEST_TIMEOUT).get().getState();
         for (IndexMetadata indexMetadata : state.metadata().getProject().indices().values()) {
-=======
-        final ClusterState state = clusterAdmin().prepareState(TEST_REQUEST_TIMEOUT).get().getState();
-        for (IndexMetadata indexMetadata : state.metadata().indices().values()) {
->>>>>>> ecd887d6
             final String index = indexMetadata.getIndex().getName();
             final long[] previous = previousTerms.get(index);
             final long[] current = IntStream.range(0, indexMetadata.getNumberOfShards()).mapToLong(indexMetadata::primaryTerm).toArray();
@@ -438,17 +433,10 @@
             assertHitCount(prepareSearch().setSize(0).setQuery(matchAllQuery()), 3);
         }
 
-<<<<<<< HEAD
-        ClusterState state = clusterAdmin().prepareState().get().getState();
+        ClusterState state = clusterAdmin().prepareState(TEST_REQUEST_TIMEOUT).get().getState();
         assertThat(state.metadata().getProject().templates().get("template_1").patterns(), equalTo(Collections.singletonList("te*")));
         assertThat(state.metadata().getProject().index("test").getAliases().get("test_alias"), notNullValue());
         assertThat(state.metadata().getProject().index("test").getAliases().get("test_alias").filter(), notNullValue());
-=======
-        ClusterState state = clusterAdmin().prepareState(TEST_REQUEST_TIMEOUT).get().getState();
-        assertThat(state.metadata().templates().get("template_1").patterns(), equalTo(Collections.singletonList("te*")));
-        assertThat(state.metadata().index("test").getAliases().get("test_alias"), notNullValue());
-        assertThat(state.metadata().index("test").getAliases().get("test_alias").filter(), notNullValue());
->>>>>>> ecd887d6
     }
 
     public void testReuseInFileBasedPeerRecovery() throws Exception {
