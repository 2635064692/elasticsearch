--- conflicted
+++ resolved
@@ -335,15 +335,11 @@
 
     public static final NamedClusterPrivilege WRITE_CONNECTOR_SECRETS = new ActionClusterPrivilege(
         "write_connector_secrets",
-<<<<<<< HEAD
-        Set.of("cluster:admin/xpack/connector/secret/post", "cluster:admin/xpack/connector/secret/delete")
-=======
         Set.of(
             "cluster:admin/xpack/connector/secret/delete",
             "cluster:admin/xpack/connector/secret/post",
             "cluster:admin/xpack/connector/secret/put"
         )
->>>>>>> ff0f83f5
     );
 
     private static final Map<String, NamedClusterPrivilege> VALUES = sortByAccessLevel(
