/*
 * Copyright Elasticsearch B.V. and/or licensed to Elasticsearch B.V. under one
 * or more contributor license agreements. Licensed under the Elastic License
 * 2.0; you may not use this file except in compliance with the Elastic License
 * 2.0.
 */

package org.elasticsearch.xpack.gpu.codec;

import com.nvidia.cuvs.CagraIndex;
import com.nvidia.cuvs.CagraIndexParams;
import com.nvidia.cuvs.CuVSMatrix;

import org.apache.lucene.codecs.CodecUtil;
import org.apache.lucene.codecs.KnnFieldVectorsWriter;
import org.apache.lucene.codecs.KnnVectorsWriter;
import org.apache.lucene.codecs.hnsw.FlatFieldVectorsWriter;
import org.apache.lucene.codecs.hnsw.FlatVectorsWriter;
import org.apache.lucene.codecs.lucene99.Lucene99FlatVectorsWriter;
import org.apache.lucene.index.ByteVectorValues;
import org.apache.lucene.index.DocsWithFieldSet;
import org.apache.lucene.index.FieldInfo;
import org.apache.lucene.index.FloatVectorValues;
import org.apache.lucene.index.IndexFileNames;
import org.apache.lucene.index.KnnVectorValues;
import org.apache.lucene.index.MergeState;
import org.apache.lucene.index.SegmentInfo;
import org.apache.lucene.index.SegmentWriteState;
import org.apache.lucene.index.Sorter;
import org.apache.lucene.index.VectorEncoding;
import org.apache.lucene.index.VectorSimilarityFunction;
import org.apache.lucene.store.Directory;
<<<<<<< HEAD
import org.apache.lucene.store.FilterDirectory;
=======
>>>>>>> 10610659
import org.apache.lucene.store.FilterIndexInput;
import org.apache.lucene.store.IOContext;
import org.apache.lucene.store.IndexInput;
import org.apache.lucene.store.IndexOutput;
import org.apache.lucene.store.MemorySegmentAccessInput;
import org.apache.lucene.util.RamUsageEstimator;
import org.apache.lucene.util.hnsw.HnswGraph;
import org.apache.lucene.util.hnsw.HnswGraph.NodesIterator;
import org.apache.lucene.util.packed.DirectMonotonicWriter;
import org.apache.lucene.util.quantization.ScalarQuantizer;
import org.elasticsearch.core.IOUtils;
import org.elasticsearch.core.SuppressForbidden;
import org.elasticsearch.index.codec.vectors.ES814ScalarQuantizedVectorsFormat;
import org.elasticsearch.index.codec.vectors.reflect.VectorsFormatReflectionUtils;
import org.elasticsearch.logging.LogManager;
import org.elasticsearch.logging.Logger;

import java.io.IOException;
import java.nio.ByteBuffer;
import java.nio.ByteOrder;
import java.util.ArrayList;
import java.util.Arrays;
import java.util.HashMap;
import java.util.List;
import java.util.Map;
import java.util.Objects;

import static org.apache.lucene.codecs.lucene99.Lucene99HnswVectorsReader.SIMILARITY_FUNCTIONS;
import static org.apache.lucene.codecs.lucene99.Lucene99ScalarQuantizedVectorsWriter.mergeAndRecalculateQuantiles;
import static org.apache.lucene.search.DocIdSetIterator.NO_MORE_DOCS;
import static org.elasticsearch.index.codec.vectors.reflect.VectorsFormatReflectionUtils.getRawFieldVectorDelegate;
import static org.elasticsearch.index.codec.vectors.reflect.VectorsFormatReflectionUtils.getRawVectorDelegate;
import static org.elasticsearch.index.codec.vectors.reflect.VectorsFormatReflectionUtils.lucene99FlatVectorsWriter_writeField;
import static org.elasticsearch.index.codec.vectors.reflect.VectorsFormatReflectionUtils.lucene99FlatVectorsWriter_writeSortingField;
import static org.elasticsearch.index.codec.vectors.reflect.VectorsFormatReflectionUtils.lucene99ScalarQuantizedVectorsWriter_FieldWriter_createQuantizer;
import static org.elasticsearch.index.codec.vectors.reflect.VectorsFormatReflectionUtils.lucene99ScalarQuantizedVectorsWriter_writeField;
import static org.elasticsearch.index.codec.vectors.reflect.VectorsFormatReflectionUtils.lucene99ScalarQuantizedVectorsWriter_writeSortingField;
import static org.elasticsearch.xpack.gpu.codec.ESGpuHnswVectorsFormat.LUCENE99_HNSW_META_CODEC_NAME;
import static org.elasticsearch.xpack.gpu.codec.ESGpuHnswVectorsFormat.LUCENE99_HNSW_META_EXTENSION;
import static org.elasticsearch.xpack.gpu.codec.ESGpuHnswVectorsFormat.LUCENE99_HNSW_VECTOR_INDEX_CODEC_NAME;
import static org.elasticsearch.xpack.gpu.codec.ESGpuHnswVectorsFormat.LUCENE99_HNSW_VECTOR_INDEX_EXTENSION;
import static org.elasticsearch.xpack.gpu.codec.ESGpuHnswVectorsFormat.LUCENE99_VERSION_CURRENT;
import static org.elasticsearch.xpack.gpu.codec.ESGpuHnswVectorsFormat.MIN_NUM_VECTORS_FOR_GPU_BUILD;

/**
 * Writer that builds a Nvidia Carga Graph on GPU and than writes it into the Lucene99 HNSW format,
 * so that it can be searched on CPU with Lucene99HNSWVectorReader.
 */
final class ESGpuHnswVectorsWriter extends KnnVectorsWriter {
    private static final Logger logger = LogManager.getLogger(ESGpuHnswVectorsWriter.class);
    private static final long SHALLOW_RAM_BYTES_USED = RamUsageEstimator.shallowSizeOfInstance(ESGpuHnswVectorsWriter.class);
    private static final int LUCENE99_HNSW_DIRECT_MONOTONIC_BLOCK_SHIFT = 16;

    private final CuVSResourceManager cuVSResourceManager;
    private final SegmentWriteState segmentWriteState;
    private final IndexOutput meta, vectorIndex;
    private final IndexOutput vectorData;
    private final int M;
    private final int beamWidth;
    private final FlatVectorsWriter flatVectorWriter;

    private final List<FieldWriter> fields = new ArrayList<>();
    private boolean finished;
    private final CuVSMatrix.DataType dataType;

    ESGpuHnswVectorsWriter(
        CuVSResourceManager cuVSResourceManager,
        SegmentWriteState state,
        int M,
        int beamWidth,
        FlatVectorsWriter flatVectorWriter
    ) throws IOException {
        assert cuVSResourceManager != null : "CuVSResources must not be null";
        this.cuVSResourceManager = cuVSResourceManager;
        this.M = M;
        this.beamWidth = beamWidth;
        this.flatVectorWriter = flatVectorWriter;
        if (flatVectorWriter instanceof ES814ScalarQuantizedVectorsFormat.ES814ScalarQuantizedVectorsWriter) {
            vectorData = VectorsFormatReflectionUtils.getQuantizedVectorDataIndexOutput(flatVectorWriter);
            dataType = CuVSMatrix.DataType.BYTE;
        } else {
            assert flatVectorWriter instanceof Lucene99FlatVectorsWriter;
<<<<<<< HEAD
            vectorData = VectorsFormatReflectionUtils.getVectorDataIndexOutput(flatVectorWriter);
=======
>>>>>>> 10610659
            dataType = CuVSMatrix.DataType.FLOAT;
        }
        this.segmentWriteState = state;
        String metaFileName = IndexFileNames.segmentFileName(state.segmentInfo.name, state.segmentSuffix, LUCENE99_HNSW_META_EXTENSION);
        String indexDataFileName = IndexFileNames.segmentFileName(
            state.segmentInfo.name,
            state.segmentSuffix,
            LUCENE99_HNSW_VECTOR_INDEX_EXTENSION
        );
        boolean success = false;
        try {
            meta = state.directory.createOutput(metaFileName, state.context);
            vectorIndex = state.directory.createOutput(indexDataFileName, state.context);
            CodecUtil.writeIndexHeader(
                meta,
                LUCENE99_HNSW_META_CODEC_NAME,
                LUCENE99_VERSION_CURRENT,
                state.segmentInfo.getId(),
                state.segmentSuffix
            );
            CodecUtil.writeIndexHeader(
                vectorIndex,
                LUCENE99_HNSW_VECTOR_INDEX_CODEC_NAME,
                LUCENE99_VERSION_CURRENT,
                state.segmentInfo.getId(),
                state.segmentSuffix
            );
            success = true;
        } finally {
            if (success == false) {
                org.elasticsearch.core.IOUtils.closeWhileHandlingException(this);
            }
        }
    }

    @Override
    public KnnFieldVectorsWriter<?> addField(FieldInfo fieldInfo) throws IOException {
        if (fieldInfo.getVectorEncoding().equals(VectorEncoding.FLOAT32) == false) {
            throw new IllegalArgumentException(
                "Field [" + fieldInfo.name + "] must have FLOAT32 encoding, got: " + fieldInfo.getVectorEncoding()
            );
        }
        @SuppressWarnings("unchecked")
        FlatFieldVectorsWriter<float[]> flatFieldWriter = (FlatFieldVectorsWriter<float[]>) flatVectorWriter.addField(fieldInfo);
        FieldWriter newField = new FieldWriter(flatFieldWriter, fieldInfo);
        fields.add(newField);
        return newField;
    }

    private record FieldEntry(long vectorDataOffset, long vectorDataLength) {}

    /**
     * Flushes vector data and associated data to disk.
     * <p>
     * This method and the private helpers it calls only need to support FLOAT32.
     * For FlatFieldVectorWriter we only need to support float[] during flush: during indexing users provide floats[], and pass floats to
     * FlatFieldVectorWriter, even when we have a BYTE dataType (i.e. an "int8_hnsw" type).
     * During merging, we use quantized data, so we need to support byte[] too (see {@link ESGpuHnswVectorsWriter#mergeOneField}),
     * but not here.
     * That's how our other current formats work: use floats during indexing, and quantized data to build graph during merging.
     * </p>
     */
    @Override
    public void flush(int maxDoc, Sorter.DocMap sortMap) throws IOException {
<<<<<<< HEAD
        SegmentInfo segmentInfo = segmentWriteState.segmentInfo;
        var mappedFields = new HashMap<Integer, FieldEntry>();

        // Reproduce flatVectorWriter.flush()
        if (flatVectorWriter instanceof Lucene99FlatVectorsWriter lucene99FlatVectorsWriter) {
            flushLucene99FlatVectorsWriter(lucene99FlatVectorsWriter, maxDoc, sortMap, mappedFields);
        } else {
            assert flatVectorWriter instanceof ES814ScalarQuantizedVectorsFormat.ES814ScalarQuantizedVectorsWriter;
            var quantizedVectorsWriter = (ES814ScalarQuantizedVectorsFormat.ES814ScalarQuantizedVectorsWriter) flatVectorWriter;
            Lucene99FlatVectorsWriter rawVectorDelegate = getRawVectorDelegate(quantizedVectorsWriter);
            flushLucene99FlatVectorsWriter(rawVectorDelegate, maxDoc, sortMap, mappedFields);
            flushLucene99ScalarQuantizedVectorsWriter(quantizedVectorsWriter, maxDoc, sortMap);
        }

        var directory = FilterDirectory.unwrap(segmentWriteState.segmentInfo.dir);
        logger.info(
            "Directory is of type [{}], unwrapped [{}]",
            segmentWriteState.segmentInfo.dir.getClass().getName(),
            directory.getClass().getName()
        );

        flushFieldsWithoutMemoryMappedFile(sortMap);

        // if (FsDirectoryFactory.isHybridFs(segmentWriteState.segmentInfo.dir) || mappedFields.isEmpty()) {
        // // No tmp file written
        // flushFieldsWithoutMemoryMappedFile(sortMap);
        // } else {
        // // If we have written one or more fields to a tmp file, read back the file to try and mmap it
        // try (IndexInput in = directory.openInput(vectorData.getName(), IOContext.DEFAULT)) {
        // var input = FilterIndexInput.unwrapOnlyTest(in);
        // if (input instanceof MemorySegmentAccessInput memorySegmentAccessInput) {
        // flushFieldsWithMemoryMappedFile(sortMap, memorySegmentAccessInput, mappedFields);
        // } else {
        // flushFieldsWithoutMemoryMappedFile(sortMap);
        // }
        // }
        // }
    }

    private void flushLucene99ScalarQuantizedVectorsWriter(
        ES814ScalarQuantizedVectorsFormat.ES814ScalarQuantizedVectorsWriter quantizedVectorsWriter,
        int maxDoc,
        Sorter.DocMap sortMap
    ) throws IOException {
        for (var field : fields) {
            ScalarQuantizer quantizer = lucene99ScalarQuantizedVectorsWriter_FieldWriter_createQuantizer(field.flatFieldVectorsWriter);
            if (sortMap == null) {
                lucene99ScalarQuantizedVectorsWriter_writeField(
                    quantizedVectorsWriter.delegate,
                    field.flatFieldVectorsWriter,
                    maxDoc,
                    quantizer
                );
            } else {
                lucene99ScalarQuantizedVectorsWriter_writeSortingField(
                    quantizedVectorsWriter.delegate,
                    field.flatFieldVectorsWriter,
                    maxDoc,
                    sortMap,
                    quantizer
                );
=======
        flatVectorWriter.flush(maxDoc, sortMap);

        // save vector values to a temp file
        SegmentInfo segmentInfo = segmentWriteState.segmentInfo;
        var mappedFields = new HashMap<Integer, FieldEntry>();

        String tempRawVectorsFileName = writeTmpRawVectorFile(segmentInfo, mappedFields);

        if (tempRawVectorsFileName == null || mappedFields.isEmpty()) {
            // No tmp file written
            flushFieldsWithoutMemoryMappedFile(sortMap);
        } else {
            // If we have written one or more fields to a tmp file, read back the file to try and mmap it
            try (IndexInput in = segmentWriteState.segmentInfo.dir.openInput(tempRawVectorsFileName, IOContext.DEFAULT)) {
                var input = FilterIndexInput.unwrapOnlyTest(in);
                if (input instanceof MemorySegmentAccessInput memorySegmentAccessInput) {
                    flushFieldsWithMemoryMappedFile(sortMap, memorySegmentAccessInput, mappedFields);
                } else {
                    flushFieldsWithoutMemoryMappedFile(sortMap);
                }
            } finally {
                deleteFilesIgnoringExceptions(segmentInfo.dir, tempRawVectorsFileName);
            }
        }
    }

    private void flushFieldsWithMemoryMappedFile(
        Sorter.DocMap sortMap,
        MemorySegmentAccessInput memorySegmentAccessInput,
        HashMap<Integer, FieldEntry> mappedFields
    ) throws IOException {
        for (FieldWriter field : fields) {
            var fieldInfo = field.fieldInfo;

            var numVectors = field.flatFieldVectorsWriter.getVectors().size();
            if (numVectors < MIN_NUM_VECTORS_FOR_GPU_BUILD) {
                // Will not be indexed on the GPU
                assert mappedFields.containsKey(fieldInfo.number) == false;
                flushField(fieldInfo, null, numVectors, sortMap);
            } else {
                var fieldEntry = mappedFields.get(fieldInfo.number);
                assert fieldEntry != null;

                flushField(
                    fieldInfo,
                    DatasetUtils.getInstance()
                        .fromSlice(
                            memorySegmentAccessInput,
                            fieldEntry.vectorDataOffset,
                            fieldEntry.vectorDataLength,
                            numVectors,
                            fieldInfo.getVectorDimension(),
                            CuVSMatrix.DataType.FLOAT
                        ),
                    numVectors,
                    sortMap
                );
            }
        }
    }

    private void flushFieldsWithoutMemoryMappedFile(Sorter.DocMap sortMap) throws IOException {
        // No tmp file written, or the file cannot be mmapped
        for (FieldWriter field : fields) {
            var fieldInfo = field.fieldInfo;

            var numVectors = field.flatFieldVectorsWriter.getVectors().size();
            if (numVectors < MIN_NUM_VECTORS_FOR_GPU_BUILD) {
                // Will not be indexed on the GPU
                flushField(fieldInfo, null, numVectors, sortMap);
            } else {
                var builder = CuVSMatrix.hostBuilder(numVectors, fieldInfo.getVectorDimension(), CuVSMatrix.DataType.FLOAT);
                for (var vector : field.flatFieldVectorsWriter.getVectors()) {
                    builder.addVector(vector);
                }
                try (var dataset = builder.build()) {
                    flushField(fieldInfo, dataset, numVectors, sortMap);
                }
            }
        }
    }

    private String writeTmpRawVectorFile(SegmentInfo segmentInfo, HashMap<Integer, FieldEntry> mappedFields) throws IOException {
        var success = false;
        String tempRawVectorsFileName = null;

        try (IndexOutput out = segmentInfo.dir.createTempOutput(segmentInfo.name, "vec_", IOContext.DEFAULT)) {
            tempRawVectorsFileName = out.getName();

            for (FieldWriter field : fields) {
                var numVectors = field.flatFieldVectorsWriter.getVectors().size();
                if (numVectors >= MIN_NUM_VECTORS_FOR_GPU_BUILD) {
                    var fieldInfo = field.fieldInfo;

                    long vectorDataOffset = out.alignFilePointer(Float.BYTES);
                    final ByteBuffer buffer = ByteBuffer.allocate(fieldInfo.getVectorDimension() * Float.BYTES)
                        .order(ByteOrder.LITTLE_ENDIAN);
                    for (var vector : field.flatFieldVectorsWriter.getVectors()) {
                        buffer.asFloatBuffer().put(vector);
                        out.writeBytes(buffer.array(), buffer.array().length);
                    }
                    long vectorDataLength = out.getFilePointer() - vectorDataOffset;

                    mappedFields.put(field.fieldInfo.number, new FieldEntry(vectorDataOffset, vectorDataLength));
                }
            }

            CodecUtil.writeFooter(out);
            success = true;
        } finally {
            if (success == false && tempRawVectorsFileName != null) {
                deleteFilesIgnoringExceptions(segmentInfo.dir, tempRawVectorsFileName);
>>>>>>> 10610659
            }
            field.flatFieldVectorsWriter.finish();
        }
    }

    private void flushLucene99FlatVectorsWriter(
        Lucene99FlatVectorsWriter lucene99FlatVectorsWriter,
        int maxDoc,
        Sorter.DocMap sortMap,
        Map<Integer, FieldEntry> mappedFields
    ) throws IOException {
        for (var field : fields) {
            FlatFieldVectorsWriter<float[]> flatFieldVectorsWriter = getRawFieldVectorDelegate(field.flatFieldVectorsWriter);

            long vectorDataOffset = vectorData.alignFilePointer(Float.BYTES);
            long vectorDataLength = (long) field.fieldInfo.getVectorDimension() * Float.BYTES * flatFieldVectorsWriter.getVectors().size();
            mappedFields.put(field.fieldInfo.number, new FieldEntry(vectorDataOffset, vectorDataLength));

            if (sortMap == null) {
                lucene99FlatVectorsWriter_writeField(lucene99FlatVectorsWriter, flatFieldVectorsWriter, maxDoc);
            } else {
                lucene99FlatVectorsWriter_writeSortingField(lucene99FlatVectorsWriter, flatFieldVectorsWriter, maxDoc, sortMap);
            }
            flatFieldVectorsWriter.finish();
        }
    }

    // private void flushFieldsWithMemoryMappedFile(
    // Sorter.DocMap sortMap,
    // MemorySegmentAccessInput memorySegmentAccessInput,
    // HashMap<Integer, FieldEntry> mappedFields
    // ) throws IOException {
    // for (FieldWriter field : fields) {
    // var fieldInfo = field.fieldInfo;
    //
    // var numVectors = field.flatFieldVectorsWriter.getVectors().size();
    // if (numVectors < MIN_NUM_VECTORS_FOR_GPU_BUILD) {
    // // Will not be indexed on the GPU
    // assert mappedFields.containsKey(fieldInfo.number) == false;
    // flushField(fieldInfo, null, numVectors, sortMap);
    // } else {
    // var fieldEntry = mappedFields.get(fieldInfo.number);
    // assert fieldEntry != null;
    //
    // flushField(
    // fieldInfo,
    // DatasetUtils.getInstance()
    // .fromSlice(
    // memorySegmentAccessInput,
    // fieldEntry.vectorDataOffset,
    // fieldEntry.vectorDataLength,
    // numVectors,
    // fieldInfo.getVectorDimension(),
    // CuVSMatrix.DataType.FLOAT
    // ),
    // numVectors,
    // sortMap
    // );
    // }
    // }
    // }

    private void flushFieldsWithoutMemoryMappedFile(Sorter.DocMap sortMap) throws IOException {
        // No tmp file written, or the file cannot be mmapped
        for (FieldWriter field : fields) {
            var fieldInfo = field.fieldInfo;

            var numVectors = field.flatFieldVectorsWriter.getVectors().size();
            if (numVectors < MIN_NUM_VECTORS_FOR_GPU_BUILD) {
                // Will not be indexed on the GPU
                flushField(fieldInfo, null, numVectors, sortMap);
            } else {
                var builder = CuVSMatrix.hostBuilder(numVectors, fieldInfo.getVectorDimension(), CuVSMatrix.DataType.FLOAT);
                for (var vector : field.flatFieldVectorsWriter.getVectors()) {
                    builder.addVector(vector);
                }
                try (var dataset = builder.build()) {
                    flushField(fieldInfo, dataset, numVectors, sortMap);
                }
            }
        }
    }

    private void flushField(FieldInfo fieldInfo, CuVSMatrix dataset, int numVectors, Sorter.DocMap sortMap) throws IOException {
        if (sortMap == null) {
            writeFieldInternal(fieldInfo, dataset, numVectors);
        } else {
            // TODO: use sortMap
            writeFieldInternal(fieldInfo, dataset, numVectors);
        }
        return tempRawVectorsFileName;
    }

    private void flushField(FieldInfo fieldInfo, CuVSMatrix dataset, int numVectors, Sorter.DocMap sortMap) throws IOException {
        if (sortMap == null) {
            writeFieldInternal(fieldInfo, dataset, numVectors);
        } else {
            // TODO: use sortMap
            writeFieldInternal(fieldInfo, dataset, numVectors);
        }
    }

    @Override
    public void finish() throws IOException {
        if (finished) {
            throw new IllegalStateException("already finished");
        }
        finished = true;
        flatVectorWriter.finish();

        if (meta != null) {
            // write end of fields marker
            meta.writeInt(-1);
            CodecUtil.writeFooter(meta);
        }
        if (vectorIndex != null) {
            CodecUtil.writeFooter(vectorIndex);
        }
    }

    @Override
    public long ramBytesUsed() {
        long total = SHALLOW_RAM_BYTES_USED;
        for (FieldWriter field : fields) {
            // the field tracks the delegate field usage
            total += field.ramBytesUsed();
        }
        return total;
    }

    private void writeFieldInternal(FieldInfo fieldInfo, CuVSMatrix dataset, int datasetSize) throws IOException {
        try {
            long vectorIndexOffset = vectorIndex.getFilePointer();
            int[][] graphLevelNodeOffsets = new int[1][];
            final HnswGraph graph;
            if (dataset == null) {
                if (logger.isDebugEnabled()) {
                    logger.debug(
                        "Skip building carga index; vectors length {} < {} (min for GPU)",
                        datasetSize,
                        MIN_NUM_VECTORS_FOR_GPU_BUILD
                    );
                }
                graph = writeMockGraph(datasetSize, graphLevelNodeOffsets);
            } else {
                var cuVSResources = cuVSResourceManager.acquire((int) dataset.size(), (int) dataset.columns(), dataset.dataType());
                try {
                    try (var index = buildGPUIndex(cuVSResources, fieldInfo.getVectorSimilarityFunction(), dataset)) {
                        assert index != null : "GPU index should be built for field: " + fieldInfo.name;
                        graph = writeGraph(index.getGraph(), graphLevelNodeOffsets);
                    }
                } finally {
                    cuVSResourceManager.release(cuVSResources);
                }
            }
            long vectorIndexLength = vectorIndex.getFilePointer() - vectorIndexOffset;
            writeMeta(fieldInfo, vectorIndexOffset, vectorIndexLength, datasetSize, graph, graphLevelNodeOffsets);
        } catch (IOException e) {
            throw e;
        } catch (Throwable t) {
            throw new IOException("Failed to write GPU index: ", t);
        }
    }

    private CagraIndex buildGPUIndex(
        CuVSResourceManager.ManagedCuVSResources cuVSResources,
        VectorSimilarityFunction similarityFunction,
        CuVSMatrix dataset
    ) throws Throwable {
        CagraIndexParams.CuvsDistanceType distanceType = switch (similarityFunction) {
            case EUCLIDEAN -> CagraIndexParams.CuvsDistanceType.L2Expanded;
            case DOT_PRODUCT, MAXIMUM_INNER_PRODUCT -> CagraIndexParams.CuvsDistanceType.InnerProduct;
            case COSINE -> CagraIndexParams.CuvsDistanceType.CosineExpanded;
        };

        // TODO: expose cagra index params for algorithm, NNDescentNumIterations
        CagraIndexParams params = new CagraIndexParams.Builder().withNumWriterThreads(1) // TODO: how many CPU threads we can use?
            .withCagraGraphBuildAlgo(CagraIndexParams.CagraGraphBuildAlgo.NN_DESCENT)
            .withGraphDegree(M)
            .withIntermediateGraphDegree(beamWidth)
            .withMetric(distanceType)
            .build();

        long startTime = System.nanoTime();
        var indexBuilder = CagraIndex.newBuilder(cuVSResources).withDataset(dataset).withIndexParams(params);
        var index = indexBuilder.build();
        cuVSResourceManager.finishedComputation(cuVSResources);
        if (logger.isDebugEnabled()) {
            logger.debug("Carga index created in: {} ms; #num vectors: {}", (System.nanoTime() - startTime) / 1_000_000.0, dataset.size());
        }
        return index;
    }

    private HnswGraph writeGraph(CuVSMatrix cagraGraph, int[][] levelNodeOffsets) throws IOException {
        long startTime = System.nanoTime();

        int maxElementCount = (int) cagraGraph.size();
        int maxGraphDegree = (int) cagraGraph.columns();
        int[] neighbors = new int[maxGraphDegree];

        levelNodeOffsets[0] = new int[maxElementCount];
        // write the cagra graph to the Lucene vectorIndex file
        int[] scratch = new int[maxGraphDegree];
        for (int node = 0; node < maxElementCount; node++) {
            cagraGraph.getRow(node).toArray(neighbors);

            // write to the Lucene vectorIndex file
            long offsetStart = vectorIndex.getFilePointer();
            Arrays.sort(neighbors);
            int actualSize = 0;
            scratch[actualSize++] = neighbors[0];
            for (int i = 1; i < maxGraphDegree; i++) {
                assert neighbors[i] < maxElementCount : "node too large: " + neighbors[i] + ">=" + maxElementCount;
                if (neighbors[i - 1] == neighbors[i]) {
                    continue;
                }
                scratch[actualSize++] = neighbors[i] - neighbors[i - 1];
            }
            // Write the size after duplicates are removed
            vectorIndex.writeVInt(actualSize);
            for (int i = 0; i < actualSize; i++) {
                vectorIndex.writeVInt(scratch[i]);
            }
            levelNodeOffsets[0][node] = Math.toIntExact(vectorIndex.getFilePointer() - offsetStart);
        }
        if (logger.isDebugEnabled()) {
            logger.debug("cagra_hnws index serialized to Lucene HNSW in: {} ms", (System.nanoTime() - startTime) / 1_000_000.0);
        }
        return createMockGraph(maxElementCount, maxGraphDegree);
    }

    // create a mock graph where every node is connected to every other node
    private HnswGraph writeMockGraph(int elementCount, int[][] levelNodeOffsets) throws IOException {
        if (elementCount == 0) {
            return null;
        }
        int nodeDegree = elementCount - 1;
        levelNodeOffsets[0] = new int[elementCount];

        int[] neighbors = new int[nodeDegree];
        int[] scratch = new int[nodeDegree];
        for (int node = 0; node < elementCount; node++) {
            if (nodeDegree > 0) {
                for (int j = 0; j < nodeDegree; j++) {
                    neighbors[j] = j < node ? j : j + 1; // skip self
                }
                scratch[0] = neighbors[0];
                for (int i = 1; i < nodeDegree; i++) {
                    scratch[i] = neighbors[i] - neighbors[i - 1];
                }
            }

            long offsetStart = vectorIndex.getFilePointer();
            vectorIndex.writeVInt(nodeDegree);
            for (int i = 0; i < nodeDegree; i++) {
                vectorIndex.writeVInt(scratch[i]);
            }
            levelNodeOffsets[0][node] = Math.toIntExact(vectorIndex.getFilePointer() - offsetStart);
        }
        return createMockGraph(elementCount, nodeDegree);
    }

    private static HnswGraph createMockGraph(int elementCount, int graphDegree) {
        return new HnswGraph() {
            @Override
            public int nextNeighbor() {
                throw new UnsupportedOperationException("Not supported on a mock graph");
            }

            @Override
            public void seek(int level, int target) {
                throw new UnsupportedOperationException("Not supported on a mock graph");
            }

            @Override
            public int size() {
                return elementCount;
            }

            @Override
            public int numLevels() {
                return 1;
            }

            @Override
            public int maxConn() {
                return graphDegree;
            }

            @Override
            public int entryNode() {
                throw new UnsupportedOperationException("Not supported on a mock graph");
            }

            @Override
            public int neighborCount() {
                throw new UnsupportedOperationException("Not supported on a mock graph");
            }

            @Override
            public NodesIterator getNodesOnLevel(int level) {
                return new ArrayNodesIterator(size());
            }
        };
    }

    @SuppressForbidden(reason = "require usage of Lucene's IOUtils#deleteFilesIgnoringExceptions(...)")
    private static void deleteFilesIgnoringExceptions(Directory dir, String fileName) {
        org.apache.lucene.util.IOUtils.deleteFilesIgnoringExceptions(dir, fileName);
    }

    // TODO check with deleted documents
    @Override
    public void mergeOneField(FieldInfo fieldInfo, MergeState mergeState) throws IOException {
        flatVectorWriter.mergeOneField(fieldInfo, mergeState);
        final int numVectors;
        String tempRawVectorsFileName = null;
        boolean success = false;
        // save merged vector values to a temp file
        try (IndexOutput out = mergeState.segmentInfo.dir.createTempOutput(mergeState.segmentInfo.name, "vec_", IOContext.DEFAULT)) {
            tempRawVectorsFileName = out.getName();
            if (dataType == CuVSMatrix.DataType.BYTE) {
                numVectors = writeByteVectorValues(out, getMergedByteVectorValues(fieldInfo, mergeState));
            } else {
                numVectors = writeFloatVectorValues(fieldInfo, out, MergedVectorValues.mergeFloatVectorValues(fieldInfo, mergeState));
            }
            CodecUtil.writeFooter(out);
            success = true;
        } finally {
            if (success == false && tempRawVectorsFileName != null) {
                deleteFilesIgnoringExceptions(mergeState.segmentInfo.dir, tempRawVectorsFileName);
            }
        }
        try (IndexInput in = mergeState.segmentInfo.dir.openInput(tempRawVectorsFileName, IOContext.DEFAULT)) {
            var input = FilterIndexInput.unwrapOnlyTest(in);

            final CuVSMatrix dataset;
            if (numVectors >= MIN_NUM_VECTORS_FOR_GPU_BUILD) {
                if (input instanceof MemorySegmentAccessInput memorySegmentAccessInput) {
                    // Direct access to mmapped file
                    dataset = DatasetUtils.getInstance()
                        .fromInput(memorySegmentAccessInput, numVectors, fieldInfo.getVectorDimension(), dataType);
                } else {
                    logger.debug(
                        () -> "Cannot mmap merged raw vectors temporary file. IndexInput type [" + input.getClass().getSimpleName() + "]"
                    );

                    // Read vector-by-vector
                    var builder = CuVSMatrix.hostBuilder(numVectors, fieldInfo.getVectorDimension(), dataType);

                    // During merging, we use quantized data, so we need to support byte[] too.
                    // That's how our current formats work: use floats during indexing, and quantized data to build a graph during merging.
                    if (dataType == CuVSMatrix.DataType.FLOAT) {
                        float[] vector = new float[fieldInfo.getVectorDimension()];
                        for (int i = 0; i < numVectors; ++i) {
                            input.readFloats(vector, 0, fieldInfo.getVectorDimension());
                            builder.addVector(vector);
                        }
                    } else {
                        assert dataType == CuVSMatrix.DataType.BYTE;
                        byte[] vector = new byte[fieldInfo.getVectorDimension()];
                        for (int i = 0; i < numVectors; ++i) {
                            input.readBytes(vector, 0, fieldInfo.getVectorDimension());
                            builder.addVector(vector);
                        }
                    }
                    dataset = builder.build();
                }
            } else {
                // we don't really need real value for vectors here,
                // we just build a mock graph where every node is connected to every other node
                dataset = null;
            }
            try {
                writeFieldInternal(fieldInfo, dataset, numVectors);
            } finally {
                if (dataset != null) {
                    dataset.close();
                }
            }
        } finally {
            deleteFilesIgnoringExceptions(mergeState.segmentInfo.dir, tempRawVectorsFileName);
        }
    }

    private ByteVectorValues getMergedByteVectorValues(FieldInfo fieldInfo, MergeState mergeState) throws IOException {
        // TODO: expose confidence interval from the format
        final byte bits = 7;
        final Float confidenceInterval = null;
        ScalarQuantizer quantizer = mergeAndRecalculateQuantiles(mergeState, fieldInfo, confidenceInterval, bits);
        MergedQuantizedVectorValues byteVectorValues = MergedQuantizedVectorValues.mergeQuantizedByteVectorValues(
            fieldInfo,
            mergeState,
            quantizer
        );
        return byteVectorValues;
    }

    private static int writeByteVectorValues(IndexOutput out, ByteVectorValues vectorValues) throws IOException {
        int numVectors = 0;
        byte[] vector;
        final KnnVectorValues.DocIndexIterator iterator = vectorValues.iterator();
        for (int docV = iterator.nextDoc(); docV != NO_MORE_DOCS; docV = iterator.nextDoc()) {
            numVectors++;
            vector = vectorValues.vectorValue(iterator.index());
            out.writeBytes(vector, vector.length);
        }
        return numVectors;
    }

    private static int writeFloatVectorValues(FieldInfo fieldInfo, IndexOutput out, FloatVectorValues floatVectorValues)
        throws IOException {
        int numVectors = 0;
        final ByteBuffer buffer = ByteBuffer.allocate(fieldInfo.getVectorDimension() * Float.BYTES).order(ByteOrder.LITTLE_ENDIAN);
        final KnnVectorValues.DocIndexIterator iterator = floatVectorValues.iterator();
        for (int docV = iterator.nextDoc(); docV != NO_MORE_DOCS; docV = iterator.nextDoc()) {
            numVectors++;
            float[] vector = floatVectorValues.vectorValue(iterator.index());
            buffer.asFloatBuffer().put(vector);
            out.writeBytes(buffer.array(), buffer.array().length);
        }
        return numVectors;
    }

    private void writeMeta(
        FieldInfo field,
        long vectorIndexOffset,
        long vectorIndexLength,
        int count,
        HnswGraph graph,
        int[][] graphLevelNodeOffsets
    ) throws IOException {
        meta.writeInt(field.number);
        meta.writeInt(field.getVectorEncoding().ordinal());
        meta.writeInt(distFuncToOrd(field.getVectorSimilarityFunction()));
        meta.writeVLong(vectorIndexOffset);
        meta.writeVLong(vectorIndexLength);
        meta.writeVInt(field.getVectorDimension());
        meta.writeInt(count);
        // write graph nodes on each level
        if (graph == null) {
            meta.writeVInt(M);
            meta.writeVInt(0);
        } else {
            meta.writeVInt(graph.maxConn());
            meta.writeVInt(graph.numLevels());
            long valueCount = 0;

            for (int level = 0; level < graph.numLevels(); level++) {
                NodesIterator nodesOnLevel = graph.getNodesOnLevel(level);
                valueCount += nodesOnLevel.size();
                if (level > 0) {
                    int[] nol = new int[nodesOnLevel.size()];
                    int numberConsumed = nodesOnLevel.consume(nol);
                    Arrays.sort(nol);
                    assert numberConsumed == nodesOnLevel.size();
                    meta.writeVInt(nol.length); // number of nodes on a level
                    for (int i = nodesOnLevel.size() - 1; i > 0; --i) {
                        nol[i] -= nol[i - 1];
                    }
                    for (int n : nol) {
                        assert n >= 0 : "delta encoding for nodes failed; expected nodes to be sorted";
                        meta.writeVInt(n);
                    }
                } else {
                    assert nodesOnLevel.size() == count : "Level 0 expects to have all nodes";
                }
            }
            long start = vectorIndex.getFilePointer();
            meta.writeLong(start);
            meta.writeVInt(LUCENE99_HNSW_DIRECT_MONOTONIC_BLOCK_SHIFT);
            final DirectMonotonicWriter memoryOffsetsWriter = DirectMonotonicWriter.getInstance(
                meta,
                vectorIndex,
                valueCount,
                LUCENE99_HNSW_DIRECT_MONOTONIC_BLOCK_SHIFT
            );
            long cumulativeOffsetSum = 0;
            for (int[] levelOffsets : graphLevelNodeOffsets) {
                for (int v : levelOffsets) {
                    memoryOffsetsWriter.add(cumulativeOffsetSum);
                    cumulativeOffsetSum += v;
                }
            }
            memoryOffsetsWriter.finish();
            meta.writeLong(vectorIndex.getFilePointer() - start);
        }
    }

    @Override
    public void close() throws IOException {
        IOUtils.close(meta, vectorIndex, flatVectorWriter);
    }

    static int distFuncToOrd(VectorSimilarityFunction func) {
        for (int i = 0; i < SIMILARITY_FUNCTIONS.size(); i++) {
            if (SIMILARITY_FUNCTIONS.get(i).equals(func)) {
                return (byte) i;
            }
        }
        throw new IllegalArgumentException("invalid distance function: " + func);
    }

    private static class FieldWriter extends KnnFieldVectorsWriter<float[]> {
        private static final long SHALLOW_SIZE = RamUsageEstimator.shallowSizeOfInstance(FieldWriter.class);

        private final FieldInfo fieldInfo;
        private int lastDocID = -1;
        private final FlatFieldVectorsWriter<float[]> flatFieldVectorsWriter;

        FieldWriter(FlatFieldVectorsWriter<float[]> flatFieldVectorsWriter, FieldInfo fieldInfo) {
            this.fieldInfo = fieldInfo;
            this.flatFieldVectorsWriter = Objects.requireNonNull(flatFieldVectorsWriter);
        }

        @Override
        public void addValue(int docID, float[] vectorValue) throws IOException {
            if (docID == lastDocID) {
                throw new IllegalArgumentException(
                    "VectorValuesField \""
                        + fieldInfo.name
                        + "\" appears more than once in this document (only one value is allowed per field)"
                );
            }
            flatFieldVectorsWriter.addValue(docID, vectorValue);
            lastDocID = docID;
        }

        public DocsWithFieldSet getDocsWithFieldSet() {
            return flatFieldVectorsWriter.getDocsWithFieldSet();
        }

        @Override
        public float[] copyValue(float[] vectorValue) {
            throw new UnsupportedOperationException();
        }

        @Override
        public long ramBytesUsed() {
            return SHALLOW_SIZE + flatFieldVectorsWriter.ramBytesUsed();
        }
    }
}<|MERGE_RESOLUTION|>--- conflicted
+++ resolved
@@ -30,10 +30,7 @@
 import org.apache.lucene.index.VectorEncoding;
 import org.apache.lucene.index.VectorSimilarityFunction;
 import org.apache.lucene.store.Directory;
-<<<<<<< HEAD
 import org.apache.lucene.store.FilterDirectory;
-=======
->>>>>>> 10610659
 import org.apache.lucene.store.FilterIndexInput;
 import org.apache.lucene.store.IOContext;
 import org.apache.lucene.store.IndexInput;
@@ -116,10 +113,7 @@
             dataType = CuVSMatrix.DataType.BYTE;
         } else {
             assert flatVectorWriter instanceof Lucene99FlatVectorsWriter;
-<<<<<<< HEAD
             vectorData = VectorsFormatReflectionUtils.getVectorDataIndexOutput(flatVectorWriter);
-=======
->>>>>>> 10610659
             dataType = CuVSMatrix.DataType.FLOAT;
         }
         this.segmentWriteState = state;
@@ -184,7 +178,6 @@
      */
     @Override
     public void flush(int maxDoc, Sorter.DocMap sortMap) throws IOException {
-<<<<<<< HEAD
         SegmentInfo segmentInfo = segmentWriteState.segmentInfo;
         var mappedFields = new HashMap<Integer, FieldEntry>();
 
@@ -246,30 +239,30 @@
                     sortMap,
                     quantizer
                 );
-=======
-        flatVectorWriter.flush(maxDoc, sortMap);
-
-        // save vector values to a temp file
-        SegmentInfo segmentInfo = segmentWriteState.segmentInfo;
-        var mappedFields = new HashMap<Integer, FieldEntry>();
-
-        String tempRawVectorsFileName = writeTmpRawVectorFile(segmentInfo, mappedFields);
-
-        if (tempRawVectorsFileName == null || mappedFields.isEmpty()) {
-            // No tmp file written
-            flushFieldsWithoutMemoryMappedFile(sortMap);
-        } else {
-            // If we have written one or more fields to a tmp file, read back the file to try and mmap it
-            try (IndexInput in = segmentWriteState.segmentInfo.dir.openInput(tempRawVectorsFileName, IOContext.DEFAULT)) {
-                var input = FilterIndexInput.unwrapOnlyTest(in);
-                if (input instanceof MemorySegmentAccessInput memorySegmentAccessInput) {
-                    flushFieldsWithMemoryMappedFile(sortMap, memorySegmentAccessInput, mappedFields);
-                } else {
-                    flushFieldsWithoutMemoryMappedFile(sortMap);
-                }
-            } finally {
-                deleteFilesIgnoringExceptions(segmentInfo.dir, tempRawVectorsFileName);
-            }
+            }
+            field.flatFieldVectorsWriter.finish();
+        }
+    }
+
+    private void flushLucene99FlatVectorsWriter(
+        Lucene99FlatVectorsWriter lucene99FlatVectorsWriter,
+        int maxDoc,
+        Sorter.DocMap sortMap,
+        Map<Integer, FieldEntry> mappedFields
+    ) throws IOException {
+        for (var field : fields) {
+            FlatFieldVectorsWriter<float[]> flatFieldVectorsWriter = getRawFieldVectorDelegate(field.flatFieldVectorsWriter);
+
+            long vectorDataOffset = vectorData.alignFilePointer(Float.BYTES);
+            long vectorDataLength = (long) field.fieldInfo.getVectorDimension() * Float.BYTES * flatFieldVectorsWriter.getVectors().size();
+            mappedFields.put(field.fieldInfo.number, new FieldEntry(vectorDataOffset, vectorDataLength));
+
+            if (sortMap == null) {
+                lucene99FlatVectorsWriter_writeField(lucene99FlatVectorsWriter, flatFieldVectorsWriter, maxDoc);
+            } else {
+                lucene99FlatVectorsWriter_writeSortingField(lucene99FlatVectorsWriter, flatFieldVectorsWriter, maxDoc, sortMap);
+            }
+            flatFieldVectorsWriter.finish();
         }
     }
 
@@ -327,130 +320,6 @@
                 }
             }
         }
-    }
-
-    private String writeTmpRawVectorFile(SegmentInfo segmentInfo, HashMap<Integer, FieldEntry> mappedFields) throws IOException {
-        var success = false;
-        String tempRawVectorsFileName = null;
-
-        try (IndexOutput out = segmentInfo.dir.createTempOutput(segmentInfo.name, "vec_", IOContext.DEFAULT)) {
-            tempRawVectorsFileName = out.getName();
-
-            for (FieldWriter field : fields) {
-                var numVectors = field.flatFieldVectorsWriter.getVectors().size();
-                if (numVectors >= MIN_NUM_VECTORS_FOR_GPU_BUILD) {
-                    var fieldInfo = field.fieldInfo;
-
-                    long vectorDataOffset = out.alignFilePointer(Float.BYTES);
-                    final ByteBuffer buffer = ByteBuffer.allocate(fieldInfo.getVectorDimension() * Float.BYTES)
-                        .order(ByteOrder.LITTLE_ENDIAN);
-                    for (var vector : field.flatFieldVectorsWriter.getVectors()) {
-                        buffer.asFloatBuffer().put(vector);
-                        out.writeBytes(buffer.array(), buffer.array().length);
-                    }
-                    long vectorDataLength = out.getFilePointer() - vectorDataOffset;
-
-                    mappedFields.put(field.fieldInfo.number, new FieldEntry(vectorDataOffset, vectorDataLength));
-                }
-            }
-
-            CodecUtil.writeFooter(out);
-            success = true;
-        } finally {
-            if (success == false && tempRawVectorsFileName != null) {
-                deleteFilesIgnoringExceptions(segmentInfo.dir, tempRawVectorsFileName);
->>>>>>> 10610659
-            }
-            field.flatFieldVectorsWriter.finish();
-        }
-    }
-
-    private void flushLucene99FlatVectorsWriter(
-        Lucene99FlatVectorsWriter lucene99FlatVectorsWriter,
-        int maxDoc,
-        Sorter.DocMap sortMap,
-        Map<Integer, FieldEntry> mappedFields
-    ) throws IOException {
-        for (var field : fields) {
-            FlatFieldVectorsWriter<float[]> flatFieldVectorsWriter = getRawFieldVectorDelegate(field.flatFieldVectorsWriter);
-
-            long vectorDataOffset = vectorData.alignFilePointer(Float.BYTES);
-            long vectorDataLength = (long) field.fieldInfo.getVectorDimension() * Float.BYTES * flatFieldVectorsWriter.getVectors().size();
-            mappedFields.put(field.fieldInfo.number, new FieldEntry(vectorDataOffset, vectorDataLength));
-
-            if (sortMap == null) {
-                lucene99FlatVectorsWriter_writeField(lucene99FlatVectorsWriter, flatFieldVectorsWriter, maxDoc);
-            } else {
-                lucene99FlatVectorsWriter_writeSortingField(lucene99FlatVectorsWriter, flatFieldVectorsWriter, maxDoc, sortMap);
-            }
-            flatFieldVectorsWriter.finish();
-        }
-    }
-
-    // private void flushFieldsWithMemoryMappedFile(
-    // Sorter.DocMap sortMap,
-    // MemorySegmentAccessInput memorySegmentAccessInput,
-    // HashMap<Integer, FieldEntry> mappedFields
-    // ) throws IOException {
-    // for (FieldWriter field : fields) {
-    // var fieldInfo = field.fieldInfo;
-    //
-    // var numVectors = field.flatFieldVectorsWriter.getVectors().size();
-    // if (numVectors < MIN_NUM_VECTORS_FOR_GPU_BUILD) {
-    // // Will not be indexed on the GPU
-    // assert mappedFields.containsKey(fieldInfo.number) == false;
-    // flushField(fieldInfo, null, numVectors, sortMap);
-    // } else {
-    // var fieldEntry = mappedFields.get(fieldInfo.number);
-    // assert fieldEntry != null;
-    //
-    // flushField(
-    // fieldInfo,
-    // DatasetUtils.getInstance()
-    // .fromSlice(
-    // memorySegmentAccessInput,
-    // fieldEntry.vectorDataOffset,
-    // fieldEntry.vectorDataLength,
-    // numVectors,
-    // fieldInfo.getVectorDimension(),
-    // CuVSMatrix.DataType.FLOAT
-    // ),
-    // numVectors,
-    // sortMap
-    // );
-    // }
-    // }
-    // }
-
-    private void flushFieldsWithoutMemoryMappedFile(Sorter.DocMap sortMap) throws IOException {
-        // No tmp file written, or the file cannot be mmapped
-        for (FieldWriter field : fields) {
-            var fieldInfo = field.fieldInfo;
-
-            var numVectors = field.flatFieldVectorsWriter.getVectors().size();
-            if (numVectors < MIN_NUM_VECTORS_FOR_GPU_BUILD) {
-                // Will not be indexed on the GPU
-                flushField(fieldInfo, null, numVectors, sortMap);
-            } else {
-                var builder = CuVSMatrix.hostBuilder(numVectors, fieldInfo.getVectorDimension(), CuVSMatrix.DataType.FLOAT);
-                for (var vector : field.flatFieldVectorsWriter.getVectors()) {
-                    builder.addVector(vector);
-                }
-                try (var dataset = builder.build()) {
-                    flushField(fieldInfo, dataset, numVectors, sortMap);
-                }
-            }
-        }
-    }
-
-    private void flushField(FieldInfo fieldInfo, CuVSMatrix dataset, int numVectors, Sorter.DocMap sortMap) throws IOException {
-        if (sortMap == null) {
-            writeFieldInternal(fieldInfo, dataset, numVectors);
-        } else {
-            // TODO: use sortMap
-            writeFieldInternal(fieldInfo, dataset, numVectors);
-        }
-        return tempRawVectorsFileName;
     }
 
     private void flushField(FieldInfo fieldInfo, CuVSMatrix dataset, int numVectors, Sorter.DocMap sortMap) throws IOException {
